/* tslint:disable */
/**
 * @license
 * SPDX-License-Identifier: Apache-2.0
 */

import {
  FunctionCall,
  GoogleGenAI,
  Modality,
} from '@google/genai';
import {LitElement, css, html, nothing, PropertyValueMap} from 'lit';
import {customElement, state, query} from 'lit/decorators.js';
import {
  AudioRecorder,
  VoiceActivityDetector,
  blobToBase64,
  decode,
  decodeAudioData,
  getSharedMicrophone,
  AudioConsumer,
  AudioAnalysisData,
} from './utils';
import './visual-3d';
import './components/models-panel';
import './components/user-profile-panel';
import './components/notes-panel';
import './components/tasks-panel';
import './components/memory-panel';
import './components/routines-panel';
import './components/connector-config-panel';
import './components/chatterbox-settings';
import './components/game-of-life-bg';
import './components/constellation-map-bg';
import './components/code-flow-bg';
import './components/static-noise-bg';
import './components/camera-manager';
import './components/camera-controls';
import './components/camera-thumbnail-orbs';
import './components/rag-toggle';
import './components/file-upload';
import './components/financial-dashboard';
import './components/transcription-log';
import './components/ui-controls';
import './components/plugin-manager-panel';
import { pluginRegistry } from './services/plugin-registry';
import { dynamicComponentGenerator } from './services/dynamic-component-generator';
import {
  AVAILABLE_CONNECTORS,
  Connector,
  IdleAnimation,
  PersoniConfig,
  personaTemplates,
  switchPersonaDeclaration,
  TextureName,
  DEFAULT_CAPABILITIES,
} from './personas';
import { providerManager } from './services/provider-manager';
import { ProviderFactory } from './providers/provider-factory';
import { BaseProvider } from './providers/base-provider';
import { GoogleProvider } from './providers/google-provider';
import { OpenAIProvider } from './providers/openai-provider';
import { localWhisperService } from './services/local-whisper';
import { SttPreferences, DEFAULT_STT_PREFERENCES } from './types/stt-preferences';
import { userProfileManager } from './services/user-profile-manager';
import { UserProfile } from './types/user-profile';
import { ragMemoryManager } from './services/memory/rag-memory-manager';
import { MemoryType } from './types/memory';
import { IdleSpeechManager } from './services/idle-speech-manager';
import { musicDetector, MusicDetectionResult, MusicDetectorConfig } from './services/music-detector';
import { songIdentificationService, SongInfo, LyricsInfo, SongIdentificationConfig } from './services/song-identification-service';
import './components/song-info-bubble';
import { activePersonasManager, PersonaSlot } from './services/active-personas-manager';
import { connectorHandlers, ConnectorResult } from './services/connector-handlers';
import { routineExecutor } from './services/routine-executor';
import { routinePatternDetector } from './services/routine-pattern-detector';
import type { RoutinePattern } from './types/routine-types';
import { reminderManager } from './services/reminder-manager';
import { environmentalObserver } from './services/environmental-observer';
import { chatterboxTTS } from './services/chatterbox-tts';
import { audioRecordingManager } from './services/audio-recording-manager';
import { objectRecognitionService, DetectionResult } from './services/object-recognition';
import { voiceCommandSystem } from './services/voice-command-system';
import { dualPersonIManager, DualMode } from './services/dual-personi-manager';
import './components/object-detection-overlay';
import './components/calendar-view';

const PERSONIS_KEY = 'gdm-personis';
const CONNECTORS_KEY = 'gdm-connectors';
const STT_PREFERENCES_KEY = 'stt-preferences';
const SETTINGS_FAB_POSITION_KEY = 'settings-fab-position';
const DUAL_MODE_KEY = 'dual-mode-settings';
const DETECTED_PATTERNS_KEY = 'detected-patterns';
const DISMISSED_PATTERNS_KEY = 'dismissed-patterns';
const AVAILABLE_VOICES = ['Zephyr', 'Kore', 'Puck', 'Charon', 'Fenrir'];
const AVAILABLE_MODELS = ['gemini-2.5-flash', 'gemini-2.5-pro'];
const AVAILABLE_SHAPES = ['Icosahedron', 'TorusKnot'];
const AVAILABLE_TEXTURES: TextureName[] = [
  'none',
  'lava',
  'water',
  'stone_orchid',
  'bio_green',
  'rock_gray',
  'metallic_brushed',
  'crystal_blue',
  'organic_glow',
];
const AVAILABLE_IDLE_ANIMATIONS: IdleAnimation[] = [
  'none',
  'glow',
  'particles',
  'code',
];

const NIRVANA_HOURLY_COLORS = [
  '#0a0e27', // 00:00 - midnight blue
  '#0d1135', // 01:00 - deep night
  '#101442', // 02:00 - darkest before dawn
  '#1a1d4e', // 03:00 - pre-dawn
  '#2a2d5e', // 04:00 - early dawn
  '#3d4370', // 05:00 - dawn breaks
  '#ff6b4a', // 06:00 - sunrise red
  '#ff8c5a', // 07:00 - sunrise orange
  '#ffb347', // 08:00 - morning gold
  '#87ceeb', // 09:00 - morning sky blue
  '#7ec8e3', // 10:00 - bright morning
  '#6fb8d0', // 11:00 - late morning
  '#5dade2', // 12:00 - midday sky
  '#52a8d8', // 13:00 - afternoon
  '#48a3cf', // 14:00 - bright afternoon
  '#3d9ec5', // 15:00 - late afternoon
  '#ff9966', // 16:00 - pre-sunset
  '#ff7f50', // 17:00 - coral sunset
  '#ff6347', // 18:00 - tomato dusk
  '#dc143c', // 19:00 - crimson dusk
  '#9932cc', // 20:00 - dark orchid
  '#6a0dad', // 21:00 - purple night
  '#4b0082', // 22:00 - indigo
  '#2e0854', // 23:00 - late night
];

type ConfigPanelMode = 'list' | 'selectTemplate' | 'edit';
type ActiveSidePanel = 'none' | 'personis' | 'connectorConfig' | 'models' | 'userProfile' | 'notes' | 'tasks' | 'memory' | 'routines' | 'plugins';

interface TranscriptEntry {
  speaker: 'user' | 'ai' | 'system';
  text: string;
  personiName?: string;
  personiColor?: string;
  slot?: PersonaSlot;
}

@customElement('gdm-live-audio')
export class GdmLiveAudio extends LitElement {
  @state() isMuted = false;
  @state() isSpeaking = false;
  @state() isAiSpeaking = false;
  @state() status = 'Initializing...';
  @state() error = '';
  @state() settingsButtonVisible = true;
  @state() settingsMenuVisible = false;
  @state() fabPosition = { x: 0, y: 0 };
  @state() isDraggingFab = false;

  // New state for unified config panel
  @state() activeSidePanel: ActiveSidePanel = 'none';
  @state() configPanelMode: ConfigPanelMode = 'list';
  @state() personis: PersoniConfig[] = [];
  @state() activePersoni: PersoniConfig | null = null;
  @state() editingPersoni: PersoniConfig | null = null;

  @state() isSwitchingPersona = false;
  @state() transcriptHistory: TranscriptEntry[] = [];
  @state() currentTranscript = '';
  @state() providerStatus: 'configured' | 'missing' | 'unconfigured' = 'unconfigured';
  @state() showOnboarding = false;
  @state() sttPreferences: SttPreferences = DEFAULT_STT_PREFERENCES;
  @state() userProfile: UserProfile;
  @state() ragEnabled = true;
  @state() ragInitialized = false;
  
  // Routine pattern detection state
  @state() detectedPatterns: RoutinePattern[] = [];
  private dismissedPatternIds: Set<string> = new Set();
  
  // Dual PersonI mode state (opt-in feature)
  @state() dualModeEnabled = false;
  @state() currentSpeakerSlot: PersonaSlot | null = null;
  
  // Music detection state
  @state() musicDetectionEnabled = true;
  @state() isMusicDetected = false;
  @state() musicBpm = 0;
  @state() musicBeatDetected = false;
  @state() musicConfidence = 0;
  @state() musicDetectorConfig: MusicDetectorConfig;
  
  // Song identification state
  @state() songIdentificationEnabled = true;
  @state() currentSongInfo: SongInfo | null = null;
  @state() currentLyrics: LyricsInfo | null = null;
  @state() showSongBubble = false;
  @state() songIdentificationConfig: SongIdentificationConfig;
  
  // Camera and input mode state
  @state() cameraEnabled = false;
  @state() cameraShowPreview = false;
  @state() cameraHasPermission = false;
  
  // Financial dashboard state
  @state() showFinancialDashboard = false;
  @state() cameraError: string | null = null;
  @state() inputMode: 'voice' | 'text' = 'voice';
  @state() textInput = '';
  @state() lastRetrievedMemories = 0;
  
  // Object detection state
  @state() objectDetectionEnabled = false;
  @state() currentDetections: DetectionResult | null = null;
  
  // Calendar state
  @state() showCalendar = false;
  
  // Camera thumbnail orbs state
  @state() thumbnailFeeds: any[] = [];
  @state() showThumbnailOrbs = false;
  
  // Dual PersonI advanced controls
  @state() dualModeActive = false;
  @state() dualModeType: DualMode = 'collaborative';
  @state() secondaryPersoni: PersoniConfig | null = null;
  @state() showDualControls = false;
  
  @query('camera-manager') cameraManager?: any;
  @query('object-detection-overlay') objectDetectionOverlay?: any;
  
  private musicStartTime = 0;
  private identificationTimeout: number | undefined;

  private settingsTimeout: number | undefined;
  private nirvanaGradientInterval: number | undefined;
  private idleSpeechManager = new IdleSpeechManager();
  
  private dragStartX = 0;
  private dragStartY = 0;
  private dragOffsetX = 0;
  private dragOffsetY = 0;
  
  private browserSttSupported = false;
  private useBrowserStt = false;
  private recognition: any = null;
  private recognitionActive = false;

  private client: GoogleGenAI;
  private inputAudioContext = new (window.AudioContext ||
    (window as any).webkitAudioContext)();
  private outputAudioContext = new (window.AudioContext ||
    (window as any).webkitAudioContext)({sampleRate: 24000});
  @state() inputNode = this.inputAudioContext.createGain();
  @state() outputNode = this.outputAudioContext.createGain();
  private nextStartTime = 0;
  private mediaStream: MediaStream;
  private sourceNode: MediaStreamAudioSourceNode;
  private scriptProcessorNode: ScriptProcessorNode;
  private sources = new Set<AudioBufferSourceNode>();

  private vad: VoiceActivityDetector;
  private audioRecorder: AudioRecorder;

  static styles = css`
    :host {
      display: block;
      position: absolute;
      inset: 0;
      width: 100%;
      height: 100%;
    }

    .background-gradient {
      position: absolute;
      inset: 0;
      width: 100%;
      height: 100%;
      z-index: 0;
      transition: background 1.5s ease-in-out;
    }

    .background-gradient.nirvana {
      background: linear-gradient(135deg, var(--nirvana-hour-color-1, #87ceeb), var(--nirvana-hour-color-2, #1e3a8a));
      transition: background 60s ease-in-out;
    }

    .background-gradient.athena {
      background: linear-gradient(135deg, #9932cc 0%, #ffd700 100%);
    }

    .background-gradient.adam {
      background: linear-gradient(135deg, #000000 0%, #004d00 100%);
    }

    .background-gradient.theo {
      background: linear-gradient(135deg, #ff4500 0%, #8b0000 100%);
    }

    .background-gradient.ghost {
      background: linear-gradient(135deg, #2c2c2c 0%, #e6e6fa 100%);
    }

    .background-gradient.default {
      background: linear-gradient(135deg, #100c14 0%, #1a1520 100%);
    }

    .music-indicator {
      position: absolute;
      bottom: 12vh;
      left: 50%;
      transform: translateX(-50%);
      z-index: 10;
      padding: 8px 16px;
      background: rgba(156, 39, 176, 0.3);
      border: 1px solid rgba(156, 39, 176, 0.6);
      border-radius: 20px;
      color: white;
      font-family: sans-serif;
      font-size: 14px;
      display: flex;
      align-items: center;
      gap: 12px;
      opacity: 0;
      transition: opacity 0.5s ease-in-out;
      pointer-events: none;
    }
    
    .music-indicator.visible {
      opacity: 1;
    }
    
    .music-indicator-icon {
      font-size: 16px;
      animation: pulse 1s infinite;
    }
    
    @keyframes pulse {
      0%, 100% { transform: scale(1); }
      50% { transform: scale(1.2); }
    }

    .financial-dashboard-toggle {
      position: fixed;
      top: 120px;
      left: 20px;
      z-index: 999;
      width: 50px;
      height: 50px;
      border-radius: 50%;
      border: 1px solid rgba(46, 139, 87, 0.4);
      background: rgba(46, 139, 87, 0.2);
      backdrop-filter: blur(10px);
      color: white;
      font-size: 24px;
      cursor: pointer;
      display: flex;
      align-items: center;
      justify-content: center;
      transition: all 0.3s ease;
      box-shadow: 0 4px 12px rgba(0, 0, 0, 0.3);
    }

    .financial-dashboard-toggle:hover {
      transform: scale(1.1);
      background: rgba(46, 139, 87, 0.3);
      border-color: rgba(46, 139, 87, 0.6);
      box-shadow: 0 6px 16px rgba(0, 0, 0, 0.4);
    }

    .financial-dashboard-toggle:active {
      transform: scale(0.95);
    }

    #status {
      position: absolute;
      bottom: 5vh;
      left: 0;
      right: 0;
      z-index: 10;
      text-align: center;
      color: white;
      font-family: sans-serif;
      text-shadow: 0 0 4px black;
      transition: opacity 0.5s ease-in-out;
      padding: 0 20px;
      min-height: 25px;
    }

    .controls {
      z-index: 10;
      position: absolute;
      bottom: 10vh;
      left: 0;
      right: 0;
      display: flex;
      align-items: center;
      justify-content: center;
      flex-direction: row; /* Changed to row for side-by-side buttons */
      gap: 20px; /* Added gap between buttons */
      transition: opacity 0.5s ease-in-out;

      button {
        outline: none;
        border: 1px solid rgba(255, 255, 255, 0.2);
        color: white;
        border-radius: 50%; /* Make buttons circular */
        background: rgba(255, 255, 255, 0.1);
        width: 64px;
        height: 64px;
        cursor: pointer;
        font-size: 24px;
        padding: 0;
        margin: 0;
        display: flex; /* Center SVG inside button */
        align-items: center;
        justify-content: center;
        transition: background-color 0.2s ease-in-out;

        &:hover {
          background: rgba(255, 255, 255, 0.2);
        }
      }
    }

    .persona-carousel-container {
      position: absolute;
      bottom: 20vh; /* Position it above the main controls */
      left: 0;
      right: 0;
      display: flex;
      justify-content: center;
      align-items: center;
      z-index: 10;
      opacity: 0;
      transition: opacity 0.5s ease-in-out;
      pointer-events: none;
    }

    .persona-carousel-container.visible {
      opacity: 1;
      pointer-events: all;
    }

    .persona-carousel {
      display: flex;
      gap: 16px;
      padding: 10px;
      overflow-x: auto;
      scrollbar-width: none; /* Firefox */
      -ms-overflow-style: none; /* IE and Edge */
    }

    .persona-carousel::-webkit-scrollbar {
      display: none; /* Chrome, Safari, and Opera */
    }

    .persona-card {
      flex-shrink: 0;
      width: 140px;
      height: 160px;
      background: rgba(255, 255, 255, 0.1);
      border: 1px solid rgba(255, 255, 255, 0.2);
      border-radius: 12px;
      cursor: pointer;
      display: flex;
      flex-direction: column;
      align-items: center;
      justify-content: flex-start;
      text-align: center;
      color: white;
      font-family: sans-serif;
      font-size: 14px;
      transition: all 0.3s ease;
      padding: 12px;
      box-sizing: border-box;
      gap: 8px;
    }

    .persona-card:hover {
      background: rgba(255, 255, 255, 0.2);
      transform: translateY(-5px);
    }

    .persona-card.active {
      background: rgba(135, 206, 250, 0.3);
      border-color: rgba(135, 206, 250, 0.8);
      box-shadow: 0 0 15px rgba(135, 206, 250, 0.5);
    }

    .persona-card-avatar {
      width: 64px;
      height: 64px;
      border-radius: 50%;
      object-fit: cover;
      border: 2px solid rgba(255, 255, 255, 0.3);
      background: rgba(0, 0, 0, 0.2);
      flex-shrink: 0;
    }

    .persona-card-name {
      font-weight: bold;
      margin-bottom: 2px;
      font-size: 13px;
    }

    .persona-card-desc {
      font-size: 10px;
      opacity: 0.8;
      line-height: 1.2;
    }

    .settings-fab {
      position: fixed;
      z-index: 100;
      opacity: 0;
      transition: opacity 0.5s ease-in-out;
      display: flex;
      flex-direction: column;
      align-items: center;
      gap: 8px;
      cursor: move;
      user-select: none;
    }

    .settings-fab.visible {
      opacity: 1;
    }

    .settings-fab.dragging {
      opacity: 0.7;
      cursor: grabbing;
    }

    .settings-fab.dragging button {
      pointer-events: none;
    }

    .settings-fab.dragging .provider-status-indicator {
      pointer-events: none;
    }

    .provider-status-indicator {
      width: 32px;
      height: 32px;
      border-radius: 50%;
      background: rgba(25, 22, 30, 0.7);
      border: 1px solid rgba(255, 255, 255, 0.2);
      display: flex;
      align-items: center;
      justify-content: center;
      font-size: 16px;
      cursor: pointer;
      position: relative;
    }

    .provider-status-indicator.configured {
      background: rgba(34, 139, 34, 0.2);
      border-color: rgba(34, 139, 34, 0.5);
    }

    .provider-status-indicator.missing {
      background: rgba(255, 165, 0, 0.2);
      border-color: rgba(255, 165, 0, 0.5);
      animation: pulse-warning 2s infinite;
    }

    @keyframes pulse-warning {
      0% {
        box-shadow: 0 0 0 0 rgba(255, 165, 0, 0.4);
      }
      70% {
        box-shadow: 0 0 5px 10px rgba(255, 165, 0, 0);
      }
      100% {
        box-shadow: 0 0 0 0 rgba(255, 165, 0, 0);
      }
    }

    .provider-status-tooltip {
      position: absolute;
      bottom: 100%;
      right: 0;
      margin-bottom: 8px;
      background: rgba(25, 22, 30, 0.95);
      border: 1px solid rgba(255, 255, 255, 0.2);
      border-radius: 4px;
      padding: 8px 12px;
      white-space: nowrap;
      font-size: 12px;
      pointer-events: none;
      opacity: 0;
      transition: opacity 0.2s;
    }

    .provider-status-indicator:hover .provider-status-tooltip {
      opacity: 1;
    }

    .settings-fab button {
      width: 56px;
      height: 56px;
      border-radius: 50%;
      background: rgba(25, 22, 30, 0.7);
      border: 1px solid rgba(255, 255, 255, 0.2);
      color: white;
      cursor: pointer;
      display: flex;
      align-items: center;
      justify-content: center;
      box-shadow: 0 0 20px rgba(135, 206, 250, 0);
      animation: pulse-off 2s infinite;
    }

    .settings-fab button:hover,
    .settings-fab button.active {
      animation: pulse-on 2s infinite;
    }

    @keyframes pulse-on {
      0% {
        box-shadow: 0 0 0 0 rgba(135, 206, 250, 0.4);
      }
      70% {
        box-shadow: 0 0 10px 20px rgba(135, 206, 250, 0);
      }
      100% {
        box-shadow: 0 0 0 0 rgba(135, 206, 250, 0);
      }
    }

    .settings-menu {
      position: fixed;
      z-index: 99;
      pointer-events: none;
    }

    .settings-menu .menu-item {
      pointer-events: all;
    }

    .settings-menu .menu-item {
      position: absolute;
      bottom: 0;
      right: 0;
      width: 48px;
      height: 48px;
      border-radius: 50%;
      background: rgba(25, 22, 30, 0.85);
      backdrop-filter: blur(10px);
      border: 1px solid rgba(255, 255, 255, 0.2);
      display: flex;
      align-items: center;
      justify-content: center;
      color: white;
      cursor: pointer;
      transition: transform 0.3s ease-out, opacity 0.3s ease-out, 
                  background 0.2s ease, border-color 0.2s ease, 
                  box-shadow 0.2s ease;
      opacity: 0;
      transform: translate(0, 0);
      outline: none;
    }

    .settings-menu.open .menu-item {
      opacity: 1;
    }

    .settings-menu .menu-item:hover {
      background: rgba(135, 206, 250, 0.2);
      border-color: rgba(135, 206, 250, 0.6);
      box-shadow: 0 0 15px rgba(135, 206, 250, 0.3);
      transform: scale(1.1);
    }

    .settings-menu .menu-item:focus {
      background: rgba(135, 206, 250, 0.25);
      border-color: rgba(135, 206, 250, 0.8);
      box-shadow: 0 0 20px rgba(135, 206, 250, 0.5);
    }

    .settings-menu .menu-item:active {
      transform: scale(0.95);
    }

    .settings-menu .menu-item.group-user {
      border-color: rgba(135, 206, 250, 0.3);
    }

    .settings-menu .menu-item.group-ai {
      border-color: rgba(156, 39, 176, 0.3);
    }

    .settings-menu .menu-item.group-productivity {
      border-color: rgba(76, 175, 80, 0.3);
    }

    /* Arc positions */
    .settings-menu.open .menu-item:nth-child(1) {
      transform: translate(-90px, -10px);
      transition-delay: 0.1s;
    }
    .settings-menu.open .menu-item:nth-child(2) {
      transform: translate(-70px, -70px);
      transition-delay: 0.2s;
    }
    .settings-menu.open .menu-item:nth-child(3) {
      transform: translate(-10px, -90px);
      transition-delay: 0.3s;
    }
    .settings-menu.open .menu-item:nth-child(4) {
      transform: translate(50px, -90px);
      transition-delay: 0.4s;
    }
    .settings-menu.open .menu-item:nth-child(5) {
      transform: translate(90px, -50px);
      transition-delay: 0.5s;
    }
    .settings-menu.open .menu-item:nth-child(6) {
      transform: translate(110px, 10px);
      transition-delay: 0.6s;
    }
    .settings-menu.open .menu-item:nth-child(7) {
      transform: translate(110px, 70px);
      transition-delay: 0.7s;
    }
    .settings-menu.open .menu-item:nth-child(8) {
      transform: translate(90px, 130px);
      transition-delay: 0.8s;
    }

    .side-panel {
      position: fixed;
      top: 0;
      right: -450px; /* Start off-screen */
      width: 400px;
      height: 100%;
      background: rgba(25, 22, 30, 0.9);
      backdrop-filter: blur(10px);
      border-left: 1px solid rgba(255, 255, 255, 0.2);
      color: white;
      font-family: sans-serif;
      z-index: 2000;
      transition: right 0.5s ease-in-out;
      display: flex;
      flex-direction: column;
    }

    .side-panel.visible {
      right: 0;
    }

    .panel-header {
      padding: 16px;
      font-size: 20px;
      font-weight: bold;
      border-bottom: 1px solid rgba(255, 255, 255, 0.2);
      display: flex;
      justify-content: space-between;
      align-items: center;
    }

    .panel-header button {
      background: none;
      border: none;
      color: white;
      font-size: 24px;
      cursor: pointer;
    }

    .panel-content {
      flex-grow: 1;
      overflow-y: auto;
      padding: 16px;
    }

    .panel-content h3 {
      margin-top: 0;
      margin-bottom: 16px;
    }

    .form-group {
      margin-bottom: 16px;
    }

    .form-group label {
      display: block;
      margin-bottom: 8px;
      font-weight: bold;
    }

    .form-group input,
    .form-group select,
    .form-group textarea {
      width: 100%;
      padding: 8px;
      background: rgba(255, 255, 255, 0.1);
      border: 1px solid rgba(255, 255, 255, 0.3);
      border-radius: 4px;
      color: white;
      box-sizing: border-box;
    }

    .form-group textarea {
      min-height: 150px;
      resize: vertical;
    }

    .form-group-inline {
      display: flex;
      align-items: center;
      gap: 10px;
    }

    .form-group-inline input[type='color'] {
      padding: 0;
      height: 40px;
      width: 60px;
      border-radius: 4px;
      border: 1px solid rgba(255, 255, 255, 0.3);
      cursor: pointer;
    }

    .panel-content button.primary {
      background: #87ceeb;
      color: #100c14;
      border: none;
      padding: 10px 15px;
      border-radius: 4px;
      cursor: pointer;
      font-weight: bold;
      width: 100%;
      margin-top: 10px;
    }

    .capabilities-grid {
      display: grid;
      grid-template-columns: 1fr;
      gap: 10px;
    }

    .capability-item {
      display: flex;
      align-items: center;
      gap: 10px;
      background: rgba(255, 255, 255, 0.05);
      padding: 8px;
      border-radius: 4px;
      border: 1px solid rgba(255, 255, 255, 0.1);
    }

    .capability-item input {
      width: auto;
    }
    .capability-item label {
      margin: 0;
      font-weight: normal;
    }

    .template-list,
    .personi-list,
    .connector-list {
      list-style: none;
      padding: 0;
      margin: 0;
    }

    .template-list-item,
    .personi-list-item,
    .connector-list-item {
      padding: 12px;
      border-bottom: 1px solid rgba(255, 255, 255, 0.1);
      display: flex;
      justify-content: space-between;
      align-items: center;
    }

    .template-list-item,
    .personi-list-item {
      cursor: pointer;
    }

    .template-list-item:hover,
    .personi-list-item:hover {
      background: rgba(255, 255, 255, 0.1);
    }

    .personi-list-item .actions button {
      background: none;
      border: none;
      color: white;
      cursor: pointer;
      margin-left: 8px;
      padding: 4px;
    }

    .personi-list-item .actions button.delete {
      color: #c80000;
    }

    .connector-list-item .info {
      flex-grow: 1;
      margin-right: 10px;
    }
    .connector-list-item .info strong {
      display: block;
      margin-bottom: 4px;
    }
    .connector-list-item .info p {
      font-size: 12px;
      opacity: 0.7;
      margin: 0;
    }

    /* Simple toggle switch */
    .toggle-switch {
      position: relative;
      display: inline-block;
      width: 40px;
      height: 24px;
    }
    .toggle-switch input {
      opacity: 0;
      width: 0;
      height: 0;
    }
    .slider {
      position: absolute;
      cursor: pointer;
      top: 0;
      left: 0;
      right: 0;
      bottom: 0;
      background-color: #333;
      transition: 0.4s;
      border-radius: 24px;
    }
    .slider:before {
      position: absolute;
      content: '';
      height: 16px;
      width: 16px;
      left: 4px;
      bottom: 4px;
      background-color: white;
      transition: 0.4s;
      border-radius: 50%;
    }
    input:checked + .slider {
      background-color: #87ceeb;
    }
    input:checked + .slider:before {
      transform: translateX(16px);
    }

    .connector-grid {
      display: grid;
      grid-template-columns: repeat(auto-fill, minmax(150px, 1fr));
      gap: 8px;
      margin-top: 12px;
    }

    .connector-checkbox-item {
      display: flex;
      align-items: center;
      padding: 8px;
      background: rgba(255, 255, 255, 0.05);
      border-radius: 6px;
      cursor: pointer;
      transition: background 0.2s ease;
      font-size: 13px;
    }

    .connector-checkbox-item:hover {
      background: rgba(255, 255, 255, 0.1);
    }

    .connector-checkbox-item input[type="checkbox"] {
      margin-right: 8px;
      cursor: pointer;
    }

    .connector-name {
      flex: 1;
      white-space: nowrap;
      overflow: hidden;
      text-overflow: ellipsis;
    }

    .transcription-log-container {
      position: absolute;
      top: 5vh;
      left: 50%;
      transform: translateX(-50%);
      width: 80%;
      max-width: 800px;
      max-height: 40vh;
      overflow-y: auto;
      z-index: 5;
      padding: 10px;
      font-family: sans-serif;
      color: white;
      text-shadow: 0 0 4px black;
      scrollbar-width: thin;
      scrollbar-color: rgba(255, 255, 255, 0.3) transparent;
    }

    .transcription-log-container::-webkit-scrollbar {
      width: 5px;
    }
    .transcription-log-container::-webkit-scrollbar-track {
      background: transparent;
    }
    .transcription-log-container::-webkit-scrollbar-thumb {
      background-color: rgba(255, 255, 255, 0.3);
      border-radius: 20px;
      border: 3px solid transparent;
    }

    .log-entry {
      margin-bottom: 12px;
      opacity: 0;
      animation: fadeIn 0.5s forwards;
    }

    @keyframes fadeIn {
      from {
        opacity: 0;
        transform: translateY(10px);
      }
      to {
        opacity: 1;
        transform: translateY(0);
      }
    }

    .log-speaker {
      font-weight: bold;
      margin-bottom: 4px;
      font-size: 14px;
    }

    .log-speaker.user {
      color: #87ceeb; /* Light Blue */
    }

    .log-speaker.system {
      color: #cccccc; /* Light Grey */
      font-style: italic;
    }

    .log-text {
      font-size: 16px;
      line-height: 1.4;
    }

  `;

  constructor() {
    super();
    // Initialize legacy client as fallback (provider system is now primary)
    const apiKey = import.meta.env.VITE_GEMINI_API_KEY || import.meta.env.GEMINI_API_KEY;
    if (apiKey) {
      this.client = new GoogleGenAI({apiKey});
    }
    this.userProfile = userProfileManager.getProfile();
    this.vad = new VoiceActivityDetector();
    this.handleUserActivity = this.handleUserActivity.bind(this);
    this.setupVadListeners();
    this.init();
  }

  connectedCallback() {
    super.connectedCallback();
    window.addEventListener('mousemove', this.handleUserActivity);
    window.addEventListener('touchstart', this.handleUserActivity);
    this.handleUserActivity();
    
    // Initialize plugin registry
    pluginRegistry.initialize();
    
    // Initialize music detector
    this.musicDetectorConfig = musicDetector.getConfig();
    this.setupMusicDetector();
    
    // Initialize voice command system
    this.initializeVoiceCommands();
  }

  disconnectedCallback() {
    super.disconnectedCallback();
    window.removeEventListener('mousemove', this.handleUserActivity);
    window.removeEventListener('touchstart', this.handleUserActivity);
    if (this.settingsTimeout) clearTimeout(this.settingsTimeout);
    this.stopNirvanaGradientUpdates();
    
    // Cleanup music detector
    const sharedMic = getSharedMicrophone();
    sharedMic.unregisterConsumer('music-detector');
  }

  protected firstUpdated() {
    console.log('[Lifecycle] firstUpdated called, ensuring dual mode system is initialized');
    // Ensure dual mode system is initialized after first render
    // This is a safety net in case init() hasn't completed yet
    if (this.activePersoni) {
      this.initializeDualModeSystem();
    } else {
      console.warn('[DualMode] firstUpdated: activePersoni not yet set, will initialize when available');
    }
    
    // Initialize reminder notification checks
    reminderManager.startNotificationChecks((message) => {
      this.speakText(message);
    });
    
    // Request notification permission for reminders
    reminderManager.requestNotificationPermission();
    
    // Add ESCAPE key handler to close panels
    document.addEventListener('keydown', (e: KeyboardEvent) => {
      if (e.key === 'Escape') {
        if (this.activeSidePanel !== 'none') {
          this.closeSidePanel();
        }
        if (this.settingsMenuVisible) {
          this.settingsMenuVisible = false;
        }
      }
    });
  }

  protected updated(
    changedProperties: PropertyValueMap<any> | Map<PropertyKey, unknown>,
  ) {
    if (changedProperties.has('transcriptHistory')) {
      const logContainer =
        this.renderRoot.querySelector('.transcription-log-container');
      if (logContainer) {
        // A short delay to allow the new element to be rendered and animated
        setTimeout(() => {
          logContainer.scrollTop = logContainer.scrollHeight;
        }, 100);
      }
    }
  }

  private async init() {
    this.outputNode.connect(this.outputAudioContext.destination);
    this.loadConfiguration();
    
    // SESSION ID SYSTEM - Generate unique ID on first load
    let sessionId = localStorage.getItem('nirvana-session-id');
    if (!sessionId) {
      sessionId = crypto.randomUUID();
      localStorage.setItem('nirvana-session-id', sessionId);
      console.log('[SessionID] Generated new session ID:', sessionId);
    } else {
      console.log('[SessionID] Using existing session ID:', sessionId);
    }
    
    try {
      console.log('[ProviderManager] Initializing provider system...');
      await providerManager.initialize();
      console.log('[ProviderManager] ✅ Provider system initialized');
      
      console.log('[RAG] Initializing memory system...');
      await ragMemoryManager.initialize();
      this.ragInitialized = true;
      const storageInfo = ragMemoryManager.getStorageInfo();
      console.log(`[RAG] ✅ Initialized with ${storageInfo.type} storage and ${storageInfo.embeddingType} embeddings`);
      
      console.log('[ChatterboxTTS] Initializing...');
      await chatterboxTTS.loadConfig();
      console.log('[ChatterboxTTS] ✅ Service initialized');
      
      console.log('[Routines] Initializing routine executor...');
      await routineExecutor.initialize();
      console.log('[Routines] ✅ Routine executor initialized');
      
      console.log('[Routines] Initializing pattern detector...');
      await routinePatternDetector.initialize();
      this.loadDetectedPatterns();
      routinePatternDetector.onPatternDetected((pattern) => {
        console.log('[Routines] Pattern detected:', pattern);
        this.handlePatternDetected(pattern);
      });
      console.log('[Routines] ✅ Pattern detector initialized');
    } catch (error) {
      console.error('[Init] ❌ Failed to initialize:', error);
      this.ragInitialized = false;
      this.ragEnabled = false;
    }
    
    // Check browser STT support
    const SpeechRecognition = (window as any).SpeechRecognition || (window as any).webkitSpeechRecognition;
    this.browserSttSupported = !!SpeechRecognition;
    
    // Determine STT mode
    this.determineSttMode();
    
    await this.startListening();
    this.checkProviderStatus();
    
    if (this.sttPreferences.enabled) {
      localWhisperService.loadModel(this.sttPreferences.modelSize).catch(err => {
        console.error('Failed to load Whisper model on init:', err?.message || err?.toString() || err);
      });
    }
    
    // Initialize song identification
    this.setupSongIdentification();
    
    if (this.providerStatus === 'unconfigured') {
      if (this.useBrowserStt) {
        this.showOnboarding = true;
        this.updateStatus('Browser-only mode (limited functionality) - Configure providers in Settings → Models for full AI');
      } else {
        this.showOnboarding = true;
        this.updateStatus('Welcome! Configure your AI providers in Settings → Models to get started');
      }
    } else if (this.providerStatus === 'missing') {
      this.updateStatus('Current provider not configured - go to Settings → Models');
    } else {
      this.updateStatus('Idle');
    }

    if (this.activePersoni?.name === 'NIRVANA') {
      this.startNirvanaGradientUpdates();
    }
    
    // Initialize dual mode system AFTER all async initialization is complete
    this.initializeDualModeSystem();
  }
  
  private initializeDualModeSystem() {
    console.log('[DualMode] Initializing dual mode system...');
    
    this.loadDualModeSettings();
    
    if (this.activePersoni) {
      activePersonasManager.setPersona('primary', this.activePersoni);
      console.log(`[DualMode] Synced primary slot with ${this.activePersoni.name}`);
    }
    
    // NEVER auto-activate dual mode - only via explicit user action
    if (false && this.dualModeEnabled && this.secondaryPersoni) {
      activePersonasManager.setPersona('secondary', this.secondaryPersoni);
      console.log(`[DualMode] Dual mode enabled with secondary: ${this.secondaryPersoni.name}`);
    }
    
    activePersonasManager.addEventListener((event) => {
      this.handlePersonaEvent(event);
    });
  }
  
  private loadDualModeSettings() {
    const stored = localStorage.getItem(DUAL_MODE_KEY);
    if (stored) {
      try {
        const settings = JSON.parse(stored);
        this.dualModeEnabled = settings.enabled || false;
        
        if (settings.secondaryPersoniId && this.personis.length > 0) {
          this.secondaryPersoni = this.personis.find(p => p.id === settings.secondaryPersoniId) || null;
        }
      } catch (error) {
        console.error('[DualMode] Failed to load settings:', error);
      }
    }
  }
  
  private saveDualModeSettings() {
    try {
      const settings = {
        enabled: this.dualModeEnabled,
        secondaryPersoniId: this.secondaryPersoni?.id || null,
      };
      localStorage.setItem(DUAL_MODE_KEY, JSON.stringify(settings));
      console.log('[DualMode] Settings saved:', settings);
    } catch (error) {
      console.error('[DualMode] Failed to save settings:', error);
    }
  }
  
  private loadDetectedPatterns() {
    try {
      const stored = localStorage.getItem(DETECTED_PATTERNS_KEY);
      if (stored) {
        this.detectedPatterns = JSON.parse(stored);
        console.log(`[Routines] Loaded ${this.detectedPatterns.length} detected patterns`);
      }
      
      const dismissedStored = localStorage.getItem(DISMISSED_PATTERNS_KEY);
      if (dismissedStored) {
        this.dismissedPatternIds = new Set(JSON.parse(dismissedStored));
        console.log(`[Routines] Loaded ${this.dismissedPatternIds.size} dismissed patterns`);
      }
    } catch (error) {
      console.error('[Routines] Failed to load detected patterns:', error);
    }
  }
  
  private saveDetectedPatterns() {
    try {
      localStorage.setItem(DETECTED_PATTERNS_KEY, JSON.stringify(this.detectedPatterns));
      localStorage.setItem(DISMISSED_PATTERNS_KEY, JSON.stringify([...this.dismissedPatternIds]));
      console.log('[Routines] Saved detected patterns');
    } catch (error) {
      console.error('[Routines] Failed to save detected patterns:', error);
    }
  }
  
  private handlePatternDetected(pattern: RoutinePattern) {
    const patternId = this.getPatternId(pattern);
    
    if (this.dismissedPatternIds.has(patternId)) {
      console.log('[Routines] Pattern already dismissed, skipping:', patternId);
      return;
    }
    
    const existingIndex = this.detectedPatterns.findIndex(p => this.getPatternId(p) === patternId);
    if (existingIndex >= 0) {
      this.detectedPatterns[existingIndex] = pattern;
      console.log('[Routines] Updated existing pattern:', patternId);
    } else {
      this.detectedPatterns.push(pattern);
      console.log('[Routines] Added new pattern:', patternId);
      
      this.showPatternNotification(pattern);
    }
    
    this.saveDetectedPatterns();
    this.requestUpdate();
  }
  
  private getPatternId(pattern: RoutinePattern): string {
    return `${pattern.type}_${pattern.description.substring(0, 50)}`;
  }
  
  private showPatternNotification(pattern: RoutinePattern) {
    if ('Notification' in window && Notification.permission === 'granted') {
      new Notification('🤖 Routine Pattern Detected', {
        body: `${pattern.description}\nConfidence: ${Math.round(pattern.confidence * 100)}%`,
        icon: '/public/avatars/nirvana.png',
        tag: 'routine-pattern',
      });
    } else {
      console.log(`[Routines] 💡 SUGGESTION: ${pattern.description} (${Math.round(pattern.confidence * 100)}% confidence)`);
    }
  }
  
  dismissPattern(patternId: string) {
    this.dismissedPatternIds.add(patternId);
    this.detectedPatterns = this.detectedPatterns.filter(p => this.getPatternId(p) !== patternId);
    this.saveDetectedPatterns();
    this.requestUpdate();
    console.log('[Routines] Pattern dismissed:', patternId);
  }
  
  getActivePatterns(): RoutinePattern[] {
    return this.detectedPatterns.filter(p => !this.dismissedPatternIds.has(this.getPatternId(p)));
  }
  
  private async handlePersonaEvent(event: any) {
    console.log(`[DualMode] Event from ${event.slot}:`, event.type, event.data);
    
    if (event.type === 'speaking' && event.data?.text) {
      this.currentSpeakerSlot = event.slot;
      
      const persona = event.slot === 'primary' ? this.activePersoni : this.secondaryPersoni;
      if (persona) {
        await this.speakTextForSlot(event.slot, event.data.text, persona);
      }
    } else if (event.type === 'statusChange' && event.data?.status === 'idle') {
      if (this.currentSpeakerSlot === event.slot) {
        this.currentSpeakerSlot = null;
      }
    }
  }
  
  private async speakTextForSlot(slot: PersonaSlot, text: string, persona: PersoniConfig) {
    if (!text || this.isMuted) return;
    
    try {
      this.isAiSpeaking = true;
      this.updateStatus(`${persona.name} is speaking...`);
      
      const provider = this.getProviderForSlot(slot);
      if (!provider || persona.voiceName === 'none') {
        await this.speakWithBrowserTTS(text, 'ai');
        return;
      }
      
      // Handle OpenAI TTS
      if (provider instanceof OpenAIProvider) {
        // Use the persona's configured voice (from the slot's persona parameter)
        const voice = persona.voiceName || 'alloy';
        const audioBuffer = await provider.generateSpeech(text, voice, 'tts-1');
        
        // Convert ArrayBuffer to base64
        const bytes = new Uint8Array(audioBuffer);
        let binary = '';
        for (let i = 0; i < bytes.byteLength; i++) {
          binary += String.fromCharCode(bytes[i]);
        }
        const base64Audio = btoa(binary);
        
        await this.playAudio(base64Audio);
        await new Promise((resolve) => {
          const checkInterval = setInterval(() => {
            if (this.sources.size === 0) {
              clearInterval(checkInterval);
              resolve(null);
            }
          }, 100);
        });
      }
      // Handle Google TTS
      else if (provider instanceof GoogleProvider) {
        const googleProvider = provider as any;
        if (!googleProvider.client) {
          await googleProvider.verify();
        }
        
        const response = await googleProvider.client.models.generateContent({
          model: 'gemini-2.5-flash',
          contents: { parts: [{ text }] },
          config: {
            response_modalities: ['AUDIO'],
            speech_config: {
              voice_config: { prebuilt_voice_config: { voice_name: persona.voiceName } },
            },
          },
        });
        
        const audioData = response.candidates?.[0]?.content?.parts?.[0]?.inlineData?.data;
        if (audioData) {
          await this.playAudio(audioData);
          await new Promise((resolve) => {
            const checkInterval = setInterval(() => {
              if (this.sources.size === 0) {
                clearInterval(checkInterval);
                resolve(null);
              }
            }, 100);
          });
        }
      } else {
        await this.speakWithBrowserTTS(text, 'ai');
      }
    } catch (error) {
      console.error(`[DualMode] Speech error for ${slot}:`, error);
      await this.speakWithBrowserTTS(text, 'ai');
    } finally {
      this.isAiSpeaking = false;
      this.updateStatus(this.isMuted ? 'Muted' : 'Idle');
    }
  }
  
  private queueSpeechForSlot(slot: PersonaSlot, text: string, priority: number = 0) {
    if (this.dualModeEnabled) {
      console.log(`[DualMode] Queueing speech for ${slot}: "${text}"`);
      activePersonasManager.queueAudio(slot, text, priority);
    } else {
      this.speakText(text, 'ai');
    }
  }
  
  private determineSttMode() {
    const hasProviders = this.activePersoni ? !!this.getProviderForPersoni(this.activePersoni) : false;
    const hasLocalWhisper = this.sttPreferences.enabled;
    this.useBrowserStt = !hasProviders && !hasLocalWhisper && this.browserSttSupported;
    
    if (this.useBrowserStt) {
      console.log('Using browser STT (real-time SpeechRecognition)');
    } else if (hasLocalWhisper) {
      console.log('Using local Whisper STT');
    } else if (hasProviders) {
      console.log('Using provider STT');
    }
  }
  
  private startBrowserSttRecognition() {
    if (!this.browserSttSupported || this.recognitionActive) {
      return;
    }
    
    const SpeechRecognition = (window as any).SpeechRecognition || (window as any).webkitSpeechRecognition;
    
    if (!this.recognition) {
      this.recognition = new SpeechRecognition();
      this.recognition.lang = 'en-US';
      this.recognition.continuous = true;
      this.recognition.interimResults = false;
      this.recognition.maxAlternatives = 1;
      
      this.recognition.onstart = () => {
        this.recognitionActive = true;
        console.log('Browser STT recognition started');
      };
      
      this.recognition.onresult = async (event: any) => {
        const last = event.results.length - 1;
        const transcript = event.results[last][0].transcript.trim();
        
        if (transcript && transcript.length > 0) {
          console.log('Browser STT transcript:', transcript);
          this.isSpeaking = false;
          this.currentTranscript = transcript;
          await this.processTranscript(transcript);
        }
      };
      
      this.recognition.onerror = (event: any) => {
        console.error('Browser STT error:', event.error);
        this.recognitionActive = false;
        
        if (event.error === 'no-speech') {
          // Normal timeout, just restart
          this.updateStatus('No speech detected');
          setTimeout(() => {
            if (this.useBrowserStt && !this.isMuted) {
              this.startBrowserSttRecognition();
            }
          }, 1000);
        } else if (event.error === 'not-allowed') {
          this.updateError('Microphone access denied. Please allow microphone access.');
        } else {
          this.updateError(`Speech recognition error: ${event.error}`);
        }
      };
      
      this.recognition.onend = () => {
        this.recognitionActive = false;
        console.log('Browser STT recognition ended');
        
        // Auto-restart if still in browser STT mode and not muted
        if (this.useBrowserStt && !this.isMuted && !this.isAiSpeaking) {
          setTimeout(() => {
            this.startBrowserSttRecognition();
          }, 100);
        }
      };
      
      this.recognition.onspeechstart = () => {
        this.isSpeaking = true;
        this.status = 'Listening (browser microphone)...';
        this.idleSpeechManager.pause();
      };
      
      this.recognition.onspeechend = () => {
        this.isSpeaking = false;
        if (this.activePersoni && !this.isMuted) {
          const provider = this.getProviderForPersoni(this.activePersoni);
          if (provider) {
            this.idleSpeechManager.resume(this.activePersoni, provider, (text) => {
              this.handleIdleSpeech(text);
            });
          }
        }
      };
    }
    
    try {
      this.recognition.start();
    } catch (e) {
      if (e.message?.includes('already started')) {
        console.warn('Recognition already started');
      } else {
        console.error('Error starting recognition:', e);
      }
    }
  }
  
  private stopBrowserSttRecognition() {
    if (this.recognition && this.recognitionActive) {
      try {
        this.recognition.stop();
      } catch (e) {
        console.warn('Error stopping recognition:', e);
      }
      this.recognitionActive = false;
    }
  }

  private checkProviderStatus() {
    const availableModels = providerManager.getAvailableModels();
    
    if (availableModels.length === 0) {
      this.providerStatus = 'unconfigured';
      return;
    }

    if (this.activePersoni) {
      const provider = this.getProviderForPersoni(this.activePersoni);
      this.providerStatus = provider ? 'configured' : 'missing';
    } else {
      this.providerStatus = availableModels.length > 0 ? 'configured' : 'unconfigured';
    }
  }

  private getProviderStatusTooltip(): string {
    switch (this.providerStatus) {
      case 'configured':
        return 'Provider configured and ready';
      case 'missing':
        return `Provider for ${this.activePersoni?.thinkingModel || 'current model'} not configured`;
      case 'unconfigured':
        return 'No providers configured - click to configure';
      default:
        return 'Unknown status';
    }
  }

  private loadConfiguration() {
    const storedPersonis = localStorage.getItem(PERSONIS_KEY);
    if (storedPersonis) {
      this.personis = JSON.parse(storedPersonis);
      
      // Ensure all loaded PersonI have capabilities and avatarUrl from templates
      this.personis = this.personis.map(p => {
        const template = personaTemplates.find(t => t.templateName === p.templateName);
        return {
          ...p,
          capabilities: p.capabilities || { ...DEFAULT_CAPABILITIES },
          avatarUrl: p.avatarUrl || template?.avatarUrl,
        };
      });
      
      // SYNC NEW TEMPLATES: Check if any templates are missing and add them
      const existingTemplateNames = this.personis.map(p => p.templateName);
      const missingTemplates = personaTemplates.filter(
        template => !existingTemplateNames.includes(template.name)
      );
      
      if (missingTemplates.length > 0) {
        console.log(`[PersonI] Adding ${missingTemplates.length} new PersonI from templates:`, 
          missingTemplates.map(t => t.name).join(', '));
        
        const newPersonis = missingTemplates.map((template) => {
          return {
            id: crypto.randomUUID(),
            name: template.name,
            tagline: template.tagline,
            systemInstruction: template.systemInstruction,
            templateName: template.name,
            voiceName: template.voiceName,
            thinkingModel: template.thinkingModel,
            enabledConnectors: template.enabledConnectors,
            capabilities: template.capabilities || { ...DEFAULT_CAPABILITIES },
            avatarUrl: template.avatarUrl,
            visuals: template.visuals,
          };
        });
        
        this.personis = [...this.personis, ...newPersonis];
      }
      
      this.savePersonis(); // Save with updated capabilities, avatarUrl, and new PersonI
    } else {
      // First time setup: create Personis from templates
      this.personis = personaTemplates.map((template) => {
        return {
          id: crypto.randomUUID(),
          name: template.name,
          tagline: template.tagline,
          systemInstruction: template.systemInstruction,
          templateName: template.name,
          voiceName: template.voiceName,
          thinkingModel: template.thinkingModel,
          enabledConnectors: template.enabledConnectors,
          capabilities: template.capabilities || { ...DEFAULT_CAPABILITIES },
          avatarUrl: template.avatarUrl,
          visuals: template.visuals,
        };
      });
      this.savePersonis();
    }
    
    // AUTO-FIX: Update PersonI to use first available model if their model doesn't exist
    this.autoUpdatePersonIModels();

    if (this.personis.length > 0) {
      this.activePersoni = this.personis[0];
    }

    const storedSttPreferences = localStorage.getItem(STT_PREFERENCES_KEY);
    if (storedSttPreferences) {
      this.sttPreferences = JSON.parse(storedSttPreferences);
    }

    const storedFabPosition = localStorage.getItem(SETTINGS_FAB_POSITION_KEY);
    if (storedFabPosition) {
      this.fabPosition = JSON.parse(storedFabPosition);
    } else {
      this.fabPosition = { x: window.innerWidth - 104, y: window.innerHeight - 104 };
    }
  }

  private savePersonis() {
    localStorage.setItem(PERSONIS_KEY, JSON.stringify(this.personis));
    this.personis = [...this.personis];
  }
  
  private autoUpdatePersonIModels() {
    const availableModels = providerManager.getAvailableModels();
    
    if (availableModels.length === 0) {
      console.warn('[PersonI] No providers configured - PersonI models cannot be auto-updated');
      return;
    }
    
    let updated = false;
    this.personis = this.personis.map(personi => {
      const modelExists = availableModels.some(m => m.id === personi.thinkingModel);
      
      if (!modelExists) {
        const firstModel = availableModels[0];
        console.log(`[PersonI] Auto-updating ${personi.name} from "${personi.thinkingModel}" to "${firstModel.id}" (model not found in configured providers)`);
        updated = true;
        return {
          ...personi,
          thinkingModel: firstModel.id,
        };
      }
      
      return personi;
    });
    
    if (updated) {
      this.savePersonis();
    }
  }

  private saveFabPosition() {
    localStorage.setItem(SETTINGS_FAB_POSITION_KEY, JSON.stringify(this.fabPosition));
  }

  private handleFabMouseDown = (e: MouseEvent) => {
    if ((e.target as HTMLElement).closest('button') || (e.target as HTMLElement).closest('.provider-status-indicator')) {
      return;
    }
    
    e.preventDefault();
    this.isDraggingFab = true;
    this.dragStartX = e.clientX;
    this.dragStartY = e.clientY;
    this.dragOffsetX = this.fabPosition.x;
    this.dragOffsetY = this.fabPosition.y;
    
    document.addEventListener('mousemove', this.handleFabMouseMove);
    document.addEventListener('mouseup', this.handleFabMouseUp);
  };

  private handleFabMouseMove = (e: MouseEvent) => {
    if (!this.isDraggingFab) return;
    
    e.preventDefault();
    
    const deltaX = e.clientX - this.dragStartX;
    const deltaY = e.clientY - this.dragStartY;
    
    let newX = this.dragOffsetX + deltaX;
    let newY = this.dragOffsetY + deltaY;
    
    const menuWidth = 120;
    const menuHeight = 120;
    const fabSize = 80;
    
    const minX = menuWidth - 50;
    const maxX = window.innerWidth - fabSize - 10;
    const minY = menuHeight - 50;
    const maxY = window.innerHeight - fabSize - 10;
    
    newX = Math.max(minX, Math.min(maxX, newX));
    newY = Math.max(minY, Math.min(maxY, newY));
    
    this.fabPosition = { x: newX, y: newY };
  };

  private handleFabMouseUp = (e: MouseEvent) => {
    if (!this.isDraggingFab) return;
    
    e.preventDefault();
    this.isDraggingFab = false;
    this.saveFabPosition();
    
    document.removeEventListener('mousemove', this.handleFabMouseMove);
    document.removeEventListener('mouseup', this.handleFabMouseUp);
  };

  private handleUserActivity() {
    this.settingsButtonVisible = true;
  }
  
  private async setupSongIdentification() {
    try {
      if (this.ragInitialized) {
        songIdentificationService.setRAGMemoryManager(ragMemoryManager);
      }
      
      if (this.activePersoni) {
        const provider = this.getProviderForPersoni(this.activePersoni);
        if (provider) {
          songIdentificationService.setProvider(provider);
        }
        songIdentificationService.setPersona(this.activePersoni.name);
      }
      
      const initialized = await songIdentificationService.initialize();
      if (!initialized) {
        console.warn('[SongIdentification] Failed to initialize');
        return;
      }
      
      console.log('[SongIdentification] Service initialized');
      
      musicDetector.addEventListener('musicstart', ((event: CustomEvent) => {
        this.handleMusicStart(event.detail);
      }) as EventListener);
      
      musicDetector.addEventListener('musicstop', (() => {
        this.handleMusicStop();
      }) as EventListener);
      
      songIdentificationService.addEventListener('identified', ((event: CustomEvent) => {
        this.handleSongIdentified(event.detail);
      }) as EventListener);
      
      songIdentificationService.addEventListener('lyricsfetched', ((event: CustomEvent) => {
        this.handleLyricsFetched(event.detail);
      }) as EventListener);
      
      songIdentificationService.addEventListener('commentary', ((event: CustomEvent) => {
        this.handleSongCommentary(event.detail);
      }) as EventListener);
      
      songIdentificationService.addEventListener('cleared', (() => {
        this.showSongBubble = false;
        this.currentSongInfo = null;
        this.currentLyrics = null;
      }) as EventListener);
    } catch (error) {
      console.error('[SongIdentification] Setup error:', error);
    }
  }
  
  private handleMusicStart(detail: { confidence: number }) {
    if (!this.songIdentificationEnabled) return;
    
    console.log('[SongIdentification] Music detected, scheduling identification...');
    this.musicStartTime = Date.now();
    
    clearTimeout(this.identificationTimeout);
    
    const config = songIdentificationService.getConfig();
    this.identificationTimeout = window.setTimeout(() => {
      if (this.isMusicDetected) {
        songIdentificationService.startCapture();
      }
    }, config.identificationDelayMs);
  }
  
  private handleMusicStop() {
    console.log('[SongIdentification] Music stopped');
    clearTimeout(this.identificationTimeout);
    
    setTimeout(() => {
      this.showSongBubble = false;
      songIdentificationService.clearCurrent();
    }, 5000);
  }
  
  private async handleSongIdentified(songInfo: SongInfo) {
    console.log('[SongIdentification] Song identified:', songInfo.title, 'by', songInfo.artist);
    
    this.currentSongInfo = songInfo;
    this.showSongBubble = true;
  }
  
  private handleLyricsFetched(lyricsInfo: LyricsInfo) {
    console.log('[SongIdentification] Lyrics fetched from', lyricsInfo.source);
    this.currentLyrics = lyricsInfo;
  }
  
  private async handleSongCommentary(detail: { songInfo: SongInfo; commentary: string; timesHeard: number; isRepeated: boolean }) {
    console.log('[SongIdentification] Commentary generated:', detail.commentary);
    
    if (!this.activePersoni || this.isAiSpeaking || this.isSpeaking) return;
    
    this.transcriptHistory = [
      ...this.transcriptHistory,
      {
        speaker: 'ai',
        text: detail.commentary,
        personiName: this.activePersoni.name,
        personiColor: this.activePersoni.visuals.accentColor,
        slot: this.dualModeEnabled ? 'primary' : undefined,
      },
    ];
    
    if (!this.isMuted && this.activePersoni.voiceName !== 'none') {
      await this.speakText(detail.commentary, 'ai');
    }
  }
  
  private handleCloseSongBubble() {
    this.showSongBubble = false;
    songIdentificationService.clearCurrent();
  }

  private handleCameraPermissions(e: CustomEvent) {
    this.cameraEnabled = true;
    this.cameraHasPermission = true;
    this.cameraError = null;
    console.log('[Camera] Permissions granted, camera enabled');
    
    if (this.cameraEnabled && this.activePersoni) {
      const provider = this.getProviderForPersoni(this.activePersoni);
      if (provider) {
        environmentalObserver.start(
          () => this.cameraManager?.captureFrame() || null,
          provider,
          this.activePersoni.name,
          (text) => this.speakText(text)
        );
      }
    }
  }

  private handleCameraPermissionsDenied(e: CustomEvent) {
    this.cameraHasPermission = false;
    this.cameraEnabled = false;
    this.cameraError = 'Camera permission denied';
    console.log('[Camera] Permissions denied');
  }

  private async handleRequestCameraPermission() {
    console.log('[Camera] Browser will request permission automatically');
    if (this.cameraManager) {
      const granted = await this.cameraManager.requestPermissions();
      if (granted) {
        this.cameraHasPermission = true;
        this.cameraError = null;
        console.log('[Camera] Permission granted via controls');
      } else {
        this.cameraHasPermission = false;
        this.cameraError = 'Camera permission denied';
        console.log('[Camera] Permission denied via controls');
      }
    }
  }

  private async handleToggleCameraControl() {
    if (!this.cameraEnabled && !this.cameraHasPermission) {
      console.log('[Camera] Requesting permissions before enabling...');
      const videoElement = this.cameraManager?.shadowRoot?.querySelector('video');
      const canvasElement = this.cameraManager?.shadowRoot?.querySelector('canvas');
      
      if (videoElement && canvasElement) {
        try {
          const stream = await navigator.mediaDevices.getUserMedia({ 
            video: { facingMode: 'user' } 
          });
          this.cameraHasPermission = true;
          this.cameraError = null;
          console.log('[Camera] Permissions granted');
          
          const manager = this.cameraManager as any;
          if (manager) {
            manager.mediaStream = stream;
            manager.videoElement = videoElement;
            manager.canvasElement = canvasElement;
            manager.hasPermission = true;
          }
        } catch (err: any) {
          this.cameraHasPermission = false;
          this.cameraError = 'Camera permission denied';
          console.error('[Camera] Permission denied:', err);
          return;
        }
      }
    }
    
    this.cameraEnabled = !this.cameraEnabled;
    console.log('[Camera] Camera toggled:', this.cameraEnabled ? 'ON' : 'OFF');
  }

  private handleToggleCameraPreview() {
    this.cameraShowPreview = !this.cameraShowPreview;
    console.log('[Camera] Preview toggled:', this.cameraShowPreview ? 'VISIBLE' : 'HIDDEN');
  }

  private async handleSwitchCamera() {
    if (!this.cameraManager) {
      console.warn('[Camera] Camera manager not available');
      return;
    }
    
    console.log('[Camera] Switching camera...');
    await this.cameraManager.switchCamera();
  }

  private handleFrameCaptured(e: CustomEvent) {
    console.log('[Camera] Frame captured:', e.detail);
  }

  private async handleToggleObjectDetection(e: CustomEvent) {
    this.objectDetectionEnabled = !this.objectDetectionEnabled;
    console.log('[ObjectDetection] Toggled:', this.objectDetectionEnabled ? 'ENABLED' : 'DISABLED');
    
    if (this.objectDetectionEnabled) {
      await this.startObjectDetection();
    } else {
      this.stopObjectDetection();
    }
  }

  private async startObjectDetection() {
    if (!this.cameraManager?.videoElement) {
      console.warn('[ObjectDetection] No video element available');
      return;
    }

    try {
      await objectRecognitionService.initialize();
      
      objectRecognitionService.startContinuousDetection(
        this.cameraManager.videoElement,
        async (result) => {
          this.currentDetections = result;
          
          if (this.objectDetectionOverlay) {
            const videoEl = this.cameraManager.videoElement;
            this.objectDetectionOverlay.videoWidth = videoEl.videoWidth;
            this.objectDetectionOverlay.videoHeight = videoEl.videoHeight;
            this.objectDetectionOverlay.updateDetections(result);
          }
          
          if (this.ragEnabled && this.ragInitialized && this.activePersoni && result.objects.length > 0) {
            const objectsList = result.objects
              .map(obj => `${obj.class} (${Math.round(obj.score * 100)}%)`)
              .join(', ');
            
            try {
              await ragMemoryManager.addMemory(
                `Detected objects in camera view: ${objectsList}`,
                this.activePersoni.name,
                'camera_observation',
                this.activePersoni.name,
                3,
                { 
                  detectionTimestamp: result.timestamp,
                  fps: result.fps,
                  objectCount: result.objects.length
                }
              );
            } catch (error) {
              console.error('[ObjectDetection] Failed to store detection in RAG:', error);
            }
          }
        },
        500
      );
      
      console.log('[ObjectDetection] Started continuous detection');
    } catch (error) {
      console.error('[ObjectDetection] Failed to start:', error);
      this.objectDetectionEnabled = false;
    }
  }

  private stopObjectDetection() {
    objectRecognitionService.stopContinuousDetection();
    this.currentDetections = null;
    
    if (this.objectDetectionOverlay) {
      this.objectDetectionOverlay.clearDetections();
    }
    
    console.log('[ObjectDetection] Stopped continuous detection');
  }

  // Dual PersonI Methods
  private handleToggleDualMode() {
    this.dualModeActive = !this.dualModeActive;
    
    if (this.dualModeActive && this.secondaryPersoni) {
      // Activate dual mode with current primary and selected secondary
      dualPersonIManager.activateDualMode(
        this.activePersoni!,
        this.secondaryPersoni,
        this.dualModeType
      );
      console.log('[DualPersonI] Activated dual mode');
    } else {
      // Deactivate dual mode, restore primary
      dualPersonIManager.deactivateDualMode();
      console.log('[DualPersonI] Deactivated dual mode');
    }
  }
  
  private handleDualModeTypeChange(mode: DualMode) {
    this.dualModeType = mode;
    
    if (this.dualModeActive && this.secondaryPersoni) {
      // Re-activate with new mode
      dualPersonIManager.activateDualMode(
        this.activePersoni!,
        this.secondaryPersoni,
        mode
      );
      console.log('[DualPersonI] Changed mode to:', mode);
    }
  }
  
  private handleSecondaryPersonISelect(personi: PersoniConfig) {
    this.secondaryPersoni = personi;
    
    if (this.dualModeActive) {
      // Re-activate with new secondary
      dualPersonIManager.activateDualMode(
        this.activePersoni!,
        personi,
        this.dualModeType
      );
      console.log('[DualPersonI] Changed secondary to:', personi.name);
    }
  }

  private handleModeChange(e: CustomEvent) {
    this.inputMode = e.detail.mode;
    console.log('[InputMode] Mode changed to:', this.inputMode);
  }

  private async handleTextSubmit(e: CustomEvent) {
    const text = e.detail.text;
    console.log('[TextInput] Text submitted:', text);
    
    if (text && text.trim()) {
      this.textInput = '';
      await this.processTranscript(text);
    }
  }

  private handleRAGToggle(e: CustomEvent) {
    this.ragEnabled = e.detail.enabled;
    console.log('[RAG] Memory context toggled:', this.ragEnabled ? 'ENABLED' : 'DISABLED');
    
    if (!this.ragEnabled) {
      this.lastRetrievedMemories = 0;
    }
  }

  private async handleFileUploaded(e: CustomEvent) {
    const { file } = e.detail;
    console.log('[FileUpload] Processing uploaded file:', file.name, file.type);

    if (!this.ragInitialized || !this.activePersoni) {
      console.warn('[FileUpload] RAG not initialized or no active PersonI');
      return;
    }

    try {
      let content = '';
      let metadata: Record<string, any> = {
        filename: file.name,
        fileType: file.type,
        fileSize: file.size,
        uploadedAt: new Date(file.timestamp).toISOString(),
      };

      if (file.type.startsWith('image/')) {
        content = `[Image: ${file.name}] Uploaded image file. Size: ${this.formatBytes(file.size)}`;
        metadata.imageData = file.data;
        
        if (this.activePersoni.capabilities?.vision) {
          const provider = this.getProviderForPersoni(this.activePersoni);
          if (provider) {
            try {
              const analysisPrompt = `Analyze this image and describe what you see in detail. Include objects, people, text, colors, and any notable features.`;
              const messages = [
                { role: 'system' as const, content: 'You are a helpful image analysis assistant.' },
                { role: 'user' as const, content: [
                  { type: 'text' as const, text: analysisPrompt },
                  { type: 'image' as const, data: file.data as string }
                ]}
              ];
              const analysis = await provider.sendMessage(messages);
              content += `\n\nImage Analysis:\n${analysis}`;
              metadata.analysis = analysis;
            } catch (error) {
              console.error('[FileUpload] Image analysis failed:', error);
            }
          }
        }
      } else if (file.type.startsWith('audio/')) {
        content = `[Audio: ${file.name}] Uploaded audio file. Size: ${this.formatBytes(file.size)}`;
        metadata.audioData = file.data;
      } else if (file.type.startsWith('video/')) {
        content = `[Video: ${file.name}] Uploaded video file. Size: ${this.formatBytes(file.size)}`;
        metadata.videoData = file.data;
      } else if (file.type.includes('pdf')) {
        content = `[PDF: ${file.name}] Uploaded PDF document. Size: ${this.formatBytes(file.size)}`;
      } else if (file.type.includes('json')) {
        try {
          const jsonData = JSON.parse(file.data as string);
          content = `[JSON: ${file.name}]\n${JSON.stringify(jsonData, null, 2)}`;
          metadata.parsedData = jsonData;
        } catch (error) {
          content = `[JSON: ${file.name}] ${file.data}`;
        }
      } else if (file.type.includes('csv')) {
        const csvContent = file.data as string;
        const lines = csvContent.split('\n').slice(0, 50);
        content = `[CSV: ${file.name}] ${lines.length} rows\n${lines.join('\n')}`;
        metadata.rowCount = csvContent.split('\n').length;
      } else if (file.type.includes('text') || file.type.includes('markdown')) {
        content = `[${file.type.includes('markdown') ? 'Markdown' : 'Text'}: ${file.name}]\n${file.data}`;
      } else if (file.type.includes('xml')) {
        content = `[XML: ${file.name}]\n${file.data}`;
      } else {
        content = `[File: ${file.name}] Uploaded file of type ${file.type}. Size: ${this.formatBytes(file.size)}`;
      }

      await ragMemoryManager.addMemory(
        content,
        'user',
        'file_upload',
        this.activePersoni.name,
        7,
        metadata
      );

      console.log('[FileUpload] File stored in RAG memory:', file.name);
      await this.speakText(`I've received and analyzed your file: ${file.name}`);
      
    } catch (error) {
      console.error('[FileUpload] Failed to process file:', error);
    }
  }

  private formatBytes(bytes: number): string {
    if (bytes < 1024) return `${bytes} B`;
    if (bytes < 1024 * 1024) return `${(bytes / 1024).toFixed(1)} KB`;
    return `${(bytes / (1024 * 1024)).toFixed(1)} MB`;
  }

  private updateNirvanaGradient() {
    const hour = new Date().getHours();
    const currentColor = NIRVANA_HOURLY_COLORS[hour];
    const nextColor = NIRVANA_HOURLY_COLORS[(hour + 1) % 24];
    
    const root = document.documentElement;
    root.style.setProperty('--nirvana-hour-color-1', currentColor);
    root.style.setProperty('--nirvana-hour-color-2', nextColor);
  }

  private startNirvanaGradientUpdates() {
    this.updateNirvanaGradient();
    
    if (this.nirvanaGradientInterval) {
      clearInterval(this.nirvanaGradientInterval);
    }
    
    this.nirvanaGradientInterval = window.setInterval(() => {
      this.updateNirvanaGradient();
    }, 60000);
  }

  private stopNirvanaGradientUpdates() {
    if (this.nirvanaGradientInterval) {
      clearInterval(this.nirvanaGradientInterval);
      this.nirvanaGradientInterval = undefined;
    }
  }

  private toggleSettingsMenu() {
    this.settingsMenuVisible = !this.settingsMenuVisible;
  }

  private async requestPersoniSwitch(personi: PersoniConfig) {
    if (this.isSwitchingPersona || this.activePersoni?.id === personi.id) {
      return;
    }

    this.isSwitchingPersona = true;
    this.updateStatus(`Switching to ${personi.name}...`);

    const handoffMessages = [
      `Certainly. Handing over to ${personi.name}.`,
      `Of course. Connecting you with ${personi.name} now.`,
      `One moment. ${personi.name} will be with you shortly.`,
      `Transferring you to ${personi.name}.`,
    ];
    const handoff =
      handoffMessages[Math.floor(Math.random() * handoffMessages.length)];
    await this.speakText(handoff, 'system');
    this.updateStatus(`Summoning ${personi.name}...`);

    await new Promise((resolve) => setTimeout(resolve, 4000));

    this.stopNirvanaGradientUpdates();

    this.activePersoni = personi;
    activePersonasManager.setPersona('primary', personi);
    this.updateStatus(`${personi.name} is now active.`);

    if (personi.name === 'NIRVANA') {
      this.startNirvanaGradientUpdates();
    }

    const provider = this.getProviderForPersoni(personi);
    if (provider) {
      songIdentificationService.setProvider(provider);
    }
    songIdentificationService.setPersona(personi.name);

    const template = personaTemplates.find(
      (t) => t.name === this.activePersoni?.templateName,
    );
    if (template && template.introductions.length > 0) {
      const intro =
        template.introductions[
          Math.floor(Math.random() * template.introductions.length)
        ];
      await this.speakText(intro);
    }

    this.isSwitchingPersona = false;
    this.checkProviderStatus();
    this.updateStatus(this.isMuted ? 'Muted' : 'Idle');

    if (provider && !this.isMuted) {
      this.idleSpeechManager.start(this.activePersoni, provider, (text) => {
        this.handleIdleSpeech(text);
      });
    }
  }

  private getAvailableModelsForDropdown(): Array<{ id: string; name: string }> {
    const models = providerManager.getAvailableModels();
    
    return models.map(m => ({
      id: m.id,
      name: `${m.name} ${m.capabilities?.vision ? '👁️' : ''}${m.capabilities?.functionCalling ? '🔧' : ''}`.trim(),
    }));
  }

  private getProviderForPersoni(personi: PersoniConfig): BaseProvider | null {
    const modelId = personi.thinkingModel;
    
    const availableModels = providerManager.getAvailableModels();
    const modelInfo = availableModels.find(m => m.id === modelId);
    
    if (!modelInfo) {
      console.warn(`Model "${modelId}" not found in any configured provider`);
      return null;
    }
    
    return providerManager.getProviderInstance(modelInfo.providerId, modelId);
  }
  
  private getProviderForSlot(slot: PersonaSlot): BaseProvider | null {
    if (this.dualModeEnabled) {
      return activePersonasManager.getProvider(slot);
    } else {
      if (slot === 'primary' && this.activePersoni) {
        return this.getProviderForPersoni(this.activePersoni);
      }
      return null;
    }
  }
  
  private getActiveProvider(): BaseProvider | null {
    if (this.dualModeEnabled) {
      return activePersonasManager.getProvider('primary');
    } else if (this.activePersoni) {
      return this.getProviderForPersoni(this.activePersoni);
    }
    return null;
  }

  private async convertBlobToFloat32Array(audioBlob: Blob): Promise<{ audio: Float32Array, sampleRate: number }> {
    const arrayBuffer = await audioBlob.arrayBuffer();
    const audioContext = new (window.AudioContext || (window as any).webkitAudioContext)();
    
    try {
      const audioBuffer = await audioContext.decodeAudioData(arrayBuffer);
      
      const mono = audioBuffer.numberOfChannels === 1
        ? audioBuffer.getChannelData(0)
        : this.convertToMono(audioBuffer);
      
      return {
        audio: mono,
        sampleRate: audioBuffer.sampleRate,
      };
    } finally {
      await audioContext.close();
    }
  }

  private convertToMono(audioBuffer: AudioBuffer): Float32Array {
    const length = audioBuffer.length;
    const mono = new Float32Array(length);
    const numChannels = audioBuffer.numberOfChannels;
    
    for (let channel = 0; channel < numChannels; channel++) {
      const channelData = audioBuffer.getChannelData(channel);
      for (let i = 0; i < length; i++) {
        mono[i] += channelData[i] / numChannels;
      }
    }
    
    return mono;
  }

  private async transcribeAudio(audioBlob: Blob): Promise<string | null> {
    if (!this.activePersoni) {
      this.updateError('Please select a PersonI to continue');
      return null;
    }

    this.updateStatus('Transcribing...');
    
    try {
      if (this.sttPreferences.enabled) {
        const { audio, sampleRate } = await this.convertBlobToFloat32Array(audioBlob);
        const result = await localWhisperService.transcribe(audio, sampleRate);
        
        if (!result.text || result.text.trim().length === 0) {
          this.updateError('No transcription received');
          return null;
        }

        return result.text.trim();
      } else {
        const provider = this.getProviderForPersoni(this.activePersoni);
        const base64Audio = await blobToBase64(audioBlob);
        
        if (provider instanceof GoogleProvider) {
          const googleProvider = provider as any;
          if (!googleProvider.client) {
            this.updateStatus('Verifying provider...');
            await googleProvider.verify();
          }
          
          const response = await googleProvider.client.models.generateContent({
            model: 'gemini-2.5-flash',
            contents: {
              parts: [
                {
                  inlineData: {
                    data: base64Audio,
                    mimeType: audioBlob.type,
                  },
                },
                {text: 'Transcribe this audio.'},
              ],
            },
          });
          return response.text.trim();
        }
        
        if (this.client) {
          console.warn('Using legacy Google client for transcription (provider is not Google)');
          const response = await this.client.models.generateContent({
            model: 'gemini-2.5-flash',
            contents: {
              parts: [
                {
                  inlineData: {
                    data: base64Audio,
                    mimeType: audioBlob.type,
                  },
                },
                {text: 'Transcribe this audio.'},
              ],
            },
          });
          return response.text.trim();
        }
        
        // No fallback available - browser STT should be real-time only
        this.updateError('No transcription method available. Configure a provider or enable Local Whisper.');
        return null;
      }
    } catch (e) {
      console.error('Transcription error:', e);
      
      if (e.message?.includes('API key')) {
        this.updateError('Check your API key in Settings → Models');
      } else if (e.message?.includes('network') || e.message?.includes('fetch')) {
        this.updateError('Connection error - check your internet connection');
      } else if (e.message?.includes('Model not loaded')) {
        this.updateError('Whisper model not loaded - enable in Settings → Models');
      } else {
        console.warn('Transcription error, trying browser STT fallback:', e.message);
        // Try browser STT as final fallback
        return await this.transcribeWithBrowserSTT(audioBlob);
      }
      return null;
    }
  }

  private generateBrowserOnlyResponse(transcript: string): string {
    const lower = transcript.toLowerCase();
    const personiName = this.activePersoni?.name || 'NIRVANA';
    
    if (lower.includes('hello') || lower.includes('hi') || lower.includes('hey')) {
      return `Hello! I'm ${personiName}. I'm running in browser-only mode. To unlock my full AI capabilities, please configure a provider in Settings → Models.`;
    }
    
    if (lower.includes('settings') || lower.includes('configure') || lower.includes('provider') || lower.includes('setup')) {
      return "Great! Click the gear icon in the bottom right corner to configure your AI providers. I support Google Gemini, OpenAI, Anthropic, and custom endpoints.";
    }
    
    if (lower.includes('help') || lower.includes('how') || lower.includes('what can you')) {
      return "I can hear you and speak, but I need an AI provider configured to respond intelligently. Please go to Settings → Models to configure Google Gemini, OpenAI, or another provider for full capabilities.";
    }
    
    return `I heard you, but I need an AI provider to respond intelligently. Please configure Google Gemini, OpenAI, or another provider in Settings → Models for full functionality.`;
  }

  private async processTranscript(transcript: string) {
    if (!this.activePersoni) return;
    
    // Check for voice commands first
    const commandResult = voiceCommandSystem.processTranscript(transcript);
    if (commandResult.matched) {
      console.log('[VoiceCommand] Command executed:', commandResult.action, commandResult.params);
      // Voice command was handled, don't process as regular transcript
      return;
    }
    
    const provider = this.getProviderForPersoni(this.activePersoni);
    const isProviderMode = !!provider;
    const isBrowserOnlyMode = !isProviderMode;
    
    this.transcriptHistory = [
      ...this.transcriptHistory,
      {
        speaker: 'user', 
        text: transcript,
        slot: undefined,
      },
    ];
    this.currentTranscript = '';

    if (this.ragEnabled && this.ragInitialized) {
      try {
        console.log('[RAG] 💾 Storing user message as memory');
        
        let memoryType: MemoryType = 'conversation';
        let importance = 5;
        let additionalMetadata: Record<string, any> = {};
        
        if (this.activePersoni.name === 'BILLY') {
          const financialContext = this.analyzeFinancialContext(transcript, 'user');
          memoryType = financialContext.type;
          importance = financialContext.importance;
          if (financialContext.tags.length > 0) {
            additionalMetadata.tags = financialContext.tags;
          }
          console.log(`[RAG] 💰 Financial context detected: type=${memoryType}, importance=${importance}, tags=${financialContext.tags.join(', ')}`);
        }
        
        await ragMemoryManager.addMemory(
          transcript,
          'user',
          memoryType,
          this.activePersoni.name,
          importance,
          additionalMetadata
        );
      } catch (error) {
        console.error('[RAG] Failed to store user message:', error);
      }
    }

    if (isBrowserOnlyMode) {
      this.updateStatus('Processing (browser-only mode)...');
      const fallbackResponse = this.generateBrowserOnlyResponse(transcript);
      await this.speakText(fallbackResponse, 'system');
      return;
    }

    this.updateStatus('Thinking...');

    try {
      const enabledDeclarations = [switchPersonaDeclaration];

      if (this.activePersoni.enabledConnectors && this.activePersoni.enabledConnectors.length > 0) {
        for (const connectorId of this.activePersoni.enabledConnectors) {
          const connector = AVAILABLE_CONNECTORS.find(
            (c) => c.id === connectorId,
          );
          if (connector) {
            enabledDeclarations.push(connector.functionDeclaration);
          }
        }
      }

      let memoryContext = '';
      if (this.ragEnabled && this.ragInitialized) {
        try {
          console.log('[RAG] 🔍 Retrieving relevant memories...');
          const relevantMemories = await ragMemoryManager.retrieveRelevantMemories(
            transcript,
            {
              limit: 10,
              threshold: 0.6,
              persona: this.activePersoni.name,
              memoryType: null
            }
          );
          
          if (relevantMemories.length > 0) {
            memoryContext = ragMemoryManager.formatMemoriesForContext(relevantMemories);
            this.lastRetrievedMemories = relevantMemories.length;
            console.log(`[RAG] 🧠 Found ${relevantMemories.length} relevant memories`);
          } else {
            this.lastRetrievedMemories = 0;
            console.log('[RAG] No relevant memories found');
          }
        } catch (error) {
          this.lastRetrievedMemories = 0;
          console.error('[RAG] Failed to retrieve memories:', error);
        }
      }

      if (provider instanceof GoogleProvider) {
        const googleProvider = provider as any;
        if (!googleProvider.client) {
          await googleProvider.verify();
        }

        const userContext = userProfileManager.getSystemPromptContext();
        let systemInstruction = userContext 
          ? `${this.activePersoni.systemInstruction}\n\n${userContext}`
          : this.activePersoni.systemInstruction;
        
        if (memoryContext) {
          systemInstruction = `${systemInstruction}\n\n## Relevant Past Context:\n${memoryContext}\n\nUse this context to provide more personalized and contextually aware responses.`;
        }

        const response = await googleProvider.client.models.generateContent({
          model: this.activePersoni.thinkingModel,
          contents: transcript,
          config: {
            systemInstruction,
            tools: [{functionDeclarations: enabledDeclarations}],
          },
        });

        const functionCalls = response.functionCalls;
        if (functionCalls && functionCalls.length > 0) {
          for (const fc of functionCalls) {
            await this.handleFunctionCall(fc);
          }
        } else {
          const responseText = response.text;
          await this.speakText(responseText);
        }
      } else {
        const userContext = userProfileManager.getSystemPromptContext();
        let systemInstruction = userContext 
          ? `${this.activePersoni.systemInstruction}\n\n${userContext}`
          : this.activePersoni.systemInstruction;
        
        if (memoryContext) {
          systemInstruction = `${systemInstruction}\n\n## Relevant Past Context:\n${memoryContext}\n\nUse this context to provide more personalized and contextually aware responses.`;
        }
          
        const messages = [
          { role: 'system' as const, content: systemInstruction },
          { role: 'user' as const, content: transcript },
        ];

        const responseText = await provider.sendMessage(messages);
        await this.speakText(responseText);
      }
    } catch (e) {
      if (e.message?.includes('API key')) {
        this.updateError('Check your API key in Settings → Models');
      } else if (e.message?.includes('network') || e.message?.includes('fetch')) {
        this.updateError('Connection error - check your internet connection');
      } else {
        this.updateError(`Unable to process request - ${e.message}`);
      }
    } finally {
      if (!this.isAiSpeaking) {
        this.updateStatus('Idle');
        
        if (this.activePersoni && !this.isMuted) {
          const provider = this.getProviderForPersoni(this.activePersoni);
          if (provider) {
            this.idleSpeechManager.resume(this.activePersoni, provider, (text) => {
              this.handleIdleSpeech(text);
            });
          }
        }
      }
    }
  }

  private async handleFunctionCall(fc: FunctionCall) {
    console.log('[FunctionCall] Received:', fc.name, fc.args);

    if (fc.name === 'switchPersona') {
      const targetName = (fc.args.personaName as string).toLowerCase();
      const targetPersoni = this.personis.find(
        (p) => p.name.toLowerCase() === targetName,
      );

      if (targetPersoni) {
        this.requestPersoniSwitch(targetPersoni);
      } else {
        this.speakText(
          `I'm sorry, I don't know any Personi named ${fc.args.personaName}.`,
        );
      }
      return;
    }

    let result: ConnectorResult | null = null;

    switch (fc.name) {
      case 'searchGmailEmails':
        result = await connectorHandlers.handleGmail(fc.args as any);
        break;
      case 'getCalendarEvents':
        result = await connectorHandlers.handleGoogleCalendar(fc.args as any);
        break;
      case 'readGoogleDoc':
        result = await connectorHandlers.handleGoogleDocs(fc.args as any);
        break;
      case 'readGoogleSheet':
        result = await connectorHandlers.handleGoogleSheets(fc.args as any);
        break;
      case 'searchNotionPages':
        result = await connectorHandlers.handleNotion(fc.args as any);
        break;
      case 'getLinearIssues':
        result = await connectorHandlers.handleLinear(fc.args as any);
        break;
      case 'sendSlackMessage':
        result = await connectorHandlers.handleSlack(fc.args as any);
        break;
      case 'getGithubRepoDetails':
        result = await connectorHandlers.handleGitHub(fc.args as any);
        break;
      case 'searchOutlookEmails':
        result = await connectorHandlers.handleOutlook(fc.args as any);
        break;
      case 'searchJiraIssues':
        result = await connectorHandlers.handleJira(fc.args as any);
        break;
      case 'getAsanaTasks':
        result = await connectorHandlers.handleAsana(fc.args as any);
        break;
      case 'searchConfluencePages':
        result = await connectorHandlers.handleConfluence(fc.args as any);
        break;
      case 'getHomeAssistantDevices':
        result = await connectorHandlers.handleHomeassistant(fc.args as any);
        break;
      case 'getHomeAssistantState':
        result = await connectorHandlers.handleHomeassistantState(fc.args as any);
        break;
      case 'controlHomeAssistantDevice':
        result = await connectorHandlers.handleHomeassistantControl(fc.args as any);
        break;
      case 'getFrigateEvents':
        result = await connectorHandlers.handleFrigateEvents(fc.args as any);
        break;
      case 'getFrigateSnapshot':
        result = await connectorHandlers.handleFrigateSnapshot(fc.args as any);
        break;
      case 'getFrigateCameraState':
        result = await connectorHandlers.handleFrigateCameraState(fc.args as any);
        break;
      case 'detectObjectsCodeProjectAI':
        result = await connectorHandlers.handleCodeprojectaiDetect(fc.args as any);
        break;
      case 'detectObjectsYOLO':
        result = await connectorHandlers.handleYoloDetect(fc.args as any);
        break;
      case 'setReminder':
        result = await connectorHandlers.handleSetReminder(fc.args as any);
        break;
      case 'listReminders':
        result = await connectorHandlers.handleListReminders(fc.args as any);
        break;
      case 'completeReminder':
        result = await connectorHandlers.handleCompleteReminder(fc.args as any);
        break;
      case 'deleteReminder':
        result = await connectorHandlers.handleDeleteReminder(fc.args as any);
        break;
      case 'getStockQuote':
        result = await connectorHandlers.handleGetStockQuote(fc.args as any);
        break;
      case 'getCryptoPrice':
        result = await connectorHandlers.handleGetCryptoPrice(fc.args as any);
        break;
      case 'analyzePortfolio':
        result = await connectorHandlers.handleAnalyzePortfolio(fc.args as any);
        break;
      case 'getMarketNews':
        result = await connectorHandlers.handleGetMarketNews(fc.args as any);
        break;
      case 'analyzeSpending':
        result = await connectorHandlers.handleAnalyzeSpending(fc.args as any);
        break;
      case 'createBudget':
        result = await connectorHandlers.handleCreateBudget(fc.args as any);
        break;
      case 'getAccountBalance':
        result = await connectorHandlers.handleGetAccountBalance(fc.args as any);
        break;
      case 'getTransactions':
        result = await connectorHandlers.handleGetTransactions(fc.args as any);
        break;
      default:
        await this.speakText(
          `I received a request to use the tool "${fc.name}", but I'm not fully equipped to handle that yet.`,
          'system',
        );
        return;
    }

    if (result) {
      await this.handleConnectorResult(fc.name, result);
    }
  }

  private async handleConnectorResult(
    functionName: string,
    result: ConnectorResult,
  ) {
    console.log('[ConnectorResult]', functionName, result);

    if (result.success && result.data) {
      const responseText = this.formatConnectorResponse(functionName, result.data);
      await this.speakText(responseText, 'system');
    } else if (result.requiresSetup && result.setupInstructions) {
      await this.speakText(result.setupInstructions, 'system');
    } else if (result.error) {
      await this.speakText(
        `I encountered an error: ${result.error}`,
        'system',
      );
    } else {
      await this.speakText(
        `I couldn't complete that action. Please try again.`,
        'system',
      );
    }
  }

  private formatConnectorResponse(functionName: string, data: any): string {
    switch (functionName) {
      case 'searchGmailEmails':
        if (data.emails && data.emails.length > 0) {
          const emailList = data.emails
            .map(
              (email: any, i: number) =>
                `${i + 1}. From ${email.from}: "${email.subject}"`,
            )
            .join(', ');
          return `I found ${data.resultCount} email${data.resultCount !== 1 ? 's' : ''} matching "${data.query}". Here are the first few: ${emailList}`;
        }
        return `I didn't find any emails matching "${data.query}".`;

      case 'getCalendarEvents':
        if (data.events && data.events.length > 0) {
          const eventList = data.events
            .map(
              (event: any) =>
                `"${event.summary}" on ${new Date(event.start).toLocaleDateString()}`,
            )
            .join(', ');
          return `I found ${data.eventCount} upcoming event${data.eventCount !== 1 ? 's' : ''}: ${eventList}`;
        }
        return `You don't have any upcoming events in the specified time range.`;

      case 'searchNotionPages':
        if (data.pages && data.pages.length > 0) {
          const pageList = data.pages
            .map((page: any, i: number) => `${i + 1}. ${page.title}`)
            .join(', ');
          return `I found ${data.resultCount} Notion page${data.resultCount !== 1 ? 's' : ''} matching "${data.query}": ${pageList}`;
        }
        return `I didn't find any Notion pages matching "${data.query}".`;

      case 'getLinearIssues':
        if (data.issues && data.issues.length > 0) {
          const issueList = data.issues
            .map(
              (issue: any) =>
                `${issue.id}: ${issue.title} (${issue.state})`,
            )
            .join(', ');
          return `I found ${data.issueCount} Linear issue${data.issueCount !== 1 ? 's' : ''}: ${issueList}`;
        }
        return `I didn't find any Linear issues.`;

      case 'sendSlackMessage':
        return `Message sent to Slack channel ${data.channel} successfully.`;

      case 'getGithubRepoDetails':
        return `Repository ${data.fullName}: ${data.description || 'No description'}. It has ${data.stars} stars, ${data.forks} forks, ${data.openIssues} open issues, and ${data.openPullRequests} open pull requests.`;

      case 'getStockQuote':
        if (data.symbol) {
          const changeSymbol = data.change >= 0 ? '+' : '';
          return `${data.symbol} is currently trading at $${data.price.toFixed(2)}, ${changeSymbol}${data.change.toFixed(2)} (${changeSymbol}${data.changePercent.toFixed(2)}%) today. Today's range: $${data.low.toFixed(2)} - $${data.high.toFixed(2)}. Volume: ${(data.volume / 1000000).toFixed(2)}M shares.`;
        }
        return 'Unable to retrieve stock quote.';

      case 'getCryptoPrice':
        if (data.symbol) {
          const changeSymbol = data.change24h >= 0 ? '+' : '';
          return `${data.name} (${data.symbol}) is currently at $${data.price.toLocaleString(undefined, {minimumFractionDigits: 2, maximumFractionDigits: 2})}, ${changeSymbol}${data.changePercent24h.toFixed(2)}% in the last 24 hours. Market cap: $${(data.marketCap / 1000000000).toFixed(2)}B. 24h volume: $${(data.volume24h / 1000000000).toFixed(2)}B.`;
        }
        return 'Unable to retrieve cryptocurrency price.';

      case 'analyzePortfolio':
        if (data.holdings) {
          const gainSymbol = data.totalGainLoss >= 0 ? '+' : '';
          let response = `Your portfolio is worth $${data.totalValue.toLocaleString(undefined, {minimumFractionDigits: 2, maximumFractionDigits: 2})} with a total ${gainSymbol}$${Math.abs(data.totalGainLoss).toFixed(2)} (${gainSymbol}${data.totalGainLossPercent.toFixed(2)}%) gain/loss. `;
          response += `Asset allocation: ${data.assetAllocation.stocks.toFixed(1)}% stocks, ${data.assetAllocation.crypto.toFixed(1)}% crypto. `;
          
          if (data.topPerformers && data.topPerformers.length > 0) {
            const top = data.topPerformers[0];
            response += `Top performer: ${top.symbol} at +${top.gainLossPercent.toFixed(2)}%.`;
          }
          
          return response;
        }
        return 'Unable to analyze portfolio.';

      case 'getMarketNews':
        if (data.articles && data.articles.length > 0) {
          const newsList = data.articles.map((article: any, i: number) => 
            `${i + 1}. "${article.title}" from ${article.source} (${article.sentiment})`
          ).join('. ');
          return `Here are the latest market news headlines: ${newsList}`;
        }
        return 'No market news available at the moment.';

      case 'analyzeSpending':
        if (data.breakdown) {
          let response = `You've spent $${data.totalSpent.toFixed(2)} in the analyzed period. `;
          response += `Top categories: ${data.breakdown.slice(0, 3).map((c: any) => `${c.category} ($${c.amount.toFixed(2)})`).join(', ')}. `;
          
          if (data.trends && data.trends.vsLastPeriod !== undefined) {
            const trendWord = data.trends.vsLastPeriod > 0 ? 'up' : 'down';
            response += `Spending is ${trendWord} ${Math.abs(data.trends.vsLastPeriod).toFixed(1)}% compared to the previous period.`;
          }
          
          return response;
        }
        return 'Unable to analyze spending.';

      case 'createBudget':
        if (data.message) {
          return data.message;
        }
        return 'Budget created successfully.';

      case 'getAccountBalance':
        if (data.accounts) {
          const totalBalance = data.accounts.reduce((sum: number, acc: any) => sum + acc.balance, 0);
          let response = `Total across all accounts: $${totalBalance.toLocaleString(undefined, {minimumFractionDigits: 2, maximumFractionDigits: 2})}. `;
          response += data.accounts.map((acc: any) => 
            `${acc.name}: $${acc.balance.toLocaleString(undefined, {minimumFractionDigits: 2, maximumFractionDigits: 2})}`
          ).join(', ');
          return response;
        }
        return 'Unable to retrieve account balance.';

      case 'getTransactions':
        if (data.transactions && data.transactions.length > 0) {
          const txList = data.transactions.slice(0, 5).map((tx: any) => {
            const amountStr = tx.amount < 0 ? `-$${Math.abs(tx.amount).toFixed(2)}` : `+$${tx.amount.toFixed(2)}`;
            return `${tx.description} (${amountStr})`;
          }).join(', ');
          return `Found ${data.count} recent transactions. Recent ones: ${txList}. Total debits: $${data.totalDebits.toFixed(2)}, credits: $${data.totalCredits.toFixed(2)}.`;
        }
        return 'No recent transactions found.';

      default:
        return JSON.stringify(data, null, 2);
    }
  }

  private async playAudio(base64Audio: string) {
    this.isAiSpeaking = true;
    this.updateStatus('Speaking...');

    this.nextStartTime = Math.max(
      this.nextStartTime,
      this.outputAudioContext.currentTime,
    );
    const audioBuffer = await decodeAudioData(
      decode(base64Audio),
      this.outputAudioContext,
      24000,
      1,
    );
    const source = this.outputAudioContext.createBufferSource();
    source.buffer = audioBuffer;
    source.connect(this.outputNode);
    source.addEventListener('ended', () => {
      this.sources.delete(source);
      if (this.sources.size === 0) {
        this.isAiSpeaking = false;
        this.updateStatus(this.isMuted ? 'Muted' : 'Idle');
      }
    });

    source.start(this.nextStartTime);
    this.nextStartTime = this.nextStartTime + audioBuffer.duration;
    this.sources.add(source);
  }

  private analyzeFinancialContext(text: string, speaker: 'user' | 'ai'): { type: MemoryType; importance: number; tags: string[] } {
    const lowerText = text.toLowerCase();
    const tags: string[] = [];
    
    const goalKeywords = ['goal', 'target', 'save for', 'retirement', 'house', 'college', 'education fund', 'emergency fund', 'nest egg'];
    const preferenceKeywords = ['risk tolerance', 'aggressive', 'conservative', 'moderate', 'diversif', 'invest in', 'prefer', 'strategy', 'allocation'];
    const transactionKeywords = ['bought', 'sold', 'purchase', 'transaction', 'spent', 'withdraw', 'deposit', 'transfer'];
    const insightKeywords = ['recommend', 'suggest', 'analysis', 'performance', 'projection', 'forecast', 'advise', 'you should', 'you might', 'you could', 'i recommend'];
    
    const hasGoal = goalKeywords.some(kw => lowerText.includes(kw));
    const hasPreference = preferenceKeywords.some(kw => lowerText.includes(kw));
    const hasTransaction = transactionKeywords.some(kw => lowerText.includes(kw));
    const hasInsight = insightKeywords.some(kw => lowerText.includes(kw));
    
    const isQuestion = lowerText.includes('?') || lowerText.startsWith('should i') || lowerText.startsWith('can i') || lowerText.startsWith('how do i') || lowerText.startsWith('what should') || lowerText.includes('should i ');
    
    if (lowerText.includes('risk tolerance') || lowerText.includes('conservative') || lowerText.includes('aggressive')) {
      tags.push('risk_profile');
    }
    if (lowerText.includes('retirement')) tags.push('retirement_planning');
    if (lowerText.includes('tax')) tags.push('tax_planning');
    if (lowerText.includes('budget')) tags.push('budgeting');
    if (lowerText.includes('stock') || lowerText.includes('etf') || lowerText.includes('fund')) tags.push('equities');
    if (lowerText.includes('crypto') || lowerText.includes('bitcoin') || lowerText.includes('ethereum')) tags.push('cryptocurrency');
    if (lowerText.includes('bond')) tags.push('fixed_income');
    
    if (speaker === 'user') {
      if (hasGoal) {
        return { type: 'financial_goal', importance: 9, tags: [...tags, 'goal'] };
      } else if (hasPreference) {
        return { type: 'financial_preference', importance: 8, tags: [...tags, 'preference'] };
      } else if (hasTransaction) {
        return { type: 'financial_transaction', importance: 7, tags: [...tags, 'transaction'] };
      } else {
        return { type: 'conversation', importance: 5, tags };
      }
    } else {
      if (hasGoal && !hasInsight && !isQuestion) {
        return { type: 'financial_goal', importance: 9, tags: [...tags, 'goal'] };
      } else if (hasPreference && !hasInsight) {
        return { type: 'financial_preference', importance: 8, tags: [...tags, 'preference'] };
      } else if (hasTransaction) {
        return { type: 'financial_transaction', importance: 7, tags: [...tags, 'transaction'] };
      } else if (hasInsight) {
        return { type: 'financial_insight', importance: 6, tags: [...tags, 'insight'] };
      } else {
        return { type: 'conversation', importance: 5, tags };
      }
    }
  }

  private async speakText(text: string, speaker: 'ai' | 'system' = 'ai') {
    if (!this.activePersoni && speaker === 'ai') return;
    if (!text.trim()) return;
    
    const provider = speaker === 'ai' && this.activePersoni 
      ? this.getProviderForPersoni(this.activePersoni)
      : null;

    this.transcriptHistory = [
      ...this.transcriptHistory,
      {
        speaker,
        text,
        personiName: speaker === 'ai' ? this.activePersoni!.name : undefined,
        personiColor:
          speaker === 'ai'
            ? this.activePersoni!.visuals.accentColor
            : undefined,
        slot: this.dualModeEnabled && speaker === 'ai' ? 'primary' : undefined,
      },
    ];

    try {
      // Handle OpenAI TTS
      if (provider instanceof OpenAIProvider) {
        const voice = speaker === 'ai' && this.activePersoni 
          ? this.activePersoni.voiceName 
          : 'alloy';
        
        const audioBuffer = await provider.generateSpeech(text, voice, 'tts-1');
        
        // Convert ArrayBuffer to base64 for playAudio
        const bytes = new Uint8Array(audioBuffer);
        let binary = '';
        for (let i = 0; i < bytes.byteLength; i++) {
          binary += String.fromCharCode(bytes[i]);
        }
        const base64Audio = btoa(binary);
        
        await this.playAudio(base64Audio);
        await new Promise((resolve) => {
          const checkInterval = setInterval(() => {
            if (this.sources.size === 0) {
              clearInterval(checkInterval);
              resolve(null);
            }
          }, 100);
        });
      }
      // Handle Google TTS
      else if (provider instanceof GoogleProvider) {
        const googleProvider = provider as any;
        if (!googleProvider.client) {
          await googleProvider.verify();
        }
        const client = googleProvider.client;
        
        if (client) {
          const response = await client.models.generateContent({
            model: 'gemini-2.5-flash-preview-tts',
            contents: [{parts: [{text}]}],
            config: {
              responseModalities: [Modality.AUDIO],
              speechConfig: {
                voiceConfig: {
                  prebuiltVoiceConfig: {
                    voiceName:
                      speaker === 'ai'
                        ? this.activePersoni!.voiceName
                        : AVAILABLE_VOICES[0],
                  },
                },
              },
            },
          });
          const audioData =
            response.candidates?.[0]?.content?.parts?.[0]?.inlineData?.data;
          if (audioData) {
            await this.playAudio(audioData);
            await new Promise((resolve) => {
              const checkInterval = setInterval(() => {
                if (this.sources.size === 0) {
                  clearInterval(checkInterval);
                  resolve(null);
                }
              }, 100);
            });
          }
        } else {
          await this.speakWithBrowserTTS(text, speaker);
        }
      } 
      // Fallback to browser TTS if no provider or legacy client
      else {
        await this.speakWithBrowserTTS(text, speaker);
      }

      if (speaker === 'ai' && this.ragEnabled && this.ragInitialized && this.activePersoni) {
        try {
          console.log('[RAG] 💾 Storing AI response as memory');
          
          let memoryType: MemoryType = 'conversation';
          let importance = 5;
          let additionalMetadata: Record<string, any> = {};
          
          if (this.activePersoni.name === 'BILLY') {
            const financialContext = this.analyzeFinancialContext(text, 'ai');
            memoryType = financialContext.type;
            importance = financialContext.importance;
            if (financialContext.tags.length > 0) {
              additionalMetadata.tags = financialContext.tags;
            }
            console.log(`[RAG] 💰 Financial context detected in response: type=${memoryType}, importance=${importance}, tags=${financialContext.tags.join(', ')}`);
          }
          
          await ragMemoryManager.addMemory(
            text,
            this.activePersoni.name,
            memoryType,
            this.activePersoni.name,
            importance,
            additionalMetadata
          );
        } catch (error) {
          console.error('[RAG] Failed to store AI response:', error);
        }
      }
    } catch (e) {
      if (e.message?.includes('API key')) {
        this.updateError('Check your API key in Settings → Models');
      } else if (e.message?.includes('network') || e.message?.includes('fetch')) {
        this.updateError('Connection error - check your internet connection');
      } else {
        console.warn('TTS Error, falling back to browser voice:', e.message);
        await this.speakWithBrowserTTS(text, speaker);
      }
    }
  }

  private async transcribeWithBrowserSTT(audioBlob: Blob): Promise<string | null> {
    // This method should NOT be called anymore - browser STT is now real-time only
    // If we reach here, it means something went wrong with the STT mode detection
    console.error('transcribeWithBrowserSTT called but browser STT should be real-time only');
    this.updateError('Speech recognition error. Please configure a provider or enable Local Whisper.');
    return null;
  }

  private async speakWithBrowserTTS(text: string, speaker: 'ai' | 'system' = 'ai'): Promise<void> {
    // Check if Web Speech API is supported
    if (!('speechSynthesis' in window)) {
      console.error('Browser does not support Web Speech API');
      return;
    }

    return new Promise((resolve) => {
      this.isAiSpeaking = true;
      this.updateStatus('Speaking (browser voice)...');

      const utterance = new SpeechSynthesisUtterance(text);
      
      // Try to select an appropriate voice based on PersonI preferences
      if (speaker === 'ai' && this.activePersoni) {
        const voices = window.speechSynthesis.getVoices();
        
        // Map PersonI voice names to browser voice preferences
        const voicePreferences: { [key: string]: string[] } = {
          'Zephyr': ['female', 'woman', 'samantha', 'zira'],
          'Kore': ['female', 'woman', 'karen', 'heera'],
          'Puck': ['male', 'man', 'daniel', 'rishi'],
          'Charon': ['male', 'man', 'tom', 'james'],
          'Fenrir': ['male', 'man', 'george', 'david'],
        };

        const preferredTerms = voicePreferences[this.activePersoni.voiceName] || ['female'];
        
        // Find a voice that matches any of the preferred terms
        const matchedVoice = voices.find(voice => 
          preferredTerms.some(term => 
            voice.name.toLowerCase().includes(term) || 
            (voice.lang.startsWith('en') && voice.name.toLowerCase().includes(term))
          )
        );

        if (matchedVoice) {
          utterance.voice = matchedVoice;
        } else {
          // Fallback to any English voice
          const englishVoice = voices.find(v => v.lang.startsWith('en'));
          if (englishVoice) {
            utterance.voice = englishVoice;
          }
        }
      }

      utterance.rate = 1.0;
      utterance.pitch = 1.0;
      utterance.volume = 1.0;

      utterance.onend = () => {
        this.isAiSpeaking = false;
        this.updateStatus(this.isMuted ? 'Muted' : 'Idle');
        resolve();
      };

      utterance.onerror = (event) => {
        console.error('Speech synthesis error:', event);
        this.isAiSpeaking = false;
        this.updateStatus(this.isMuted ? 'Muted' : 'Idle');
        resolve();
      };

      window.speechSynthesis.speak(utterance);
    });
  }

  private updateStatus(msg: string) {
    if (this.isSpeaking) return;
    this.status = msg;
    this.error = '';
  }

  private updateError(msg: string) {
    this.error = msg;
    setTimeout(() => {
      if (this.error === msg) {
        this.updateStatus('Idle');
      }
    }, 5000);
  }

  /**
   * Set up music detector with SharedMicrophoneManager
   */
  private async setupMusicDetector() {
    try {
      const sharedMic = getSharedMicrophone();
      
      // Request microphone access
      const granted = await sharedMic.requestMicrophoneAccess();
      if (!granted) {
        console.warn('[MusicDetector] Microphone access not granted, music detection disabled');
        this.musicDetectionEnabled = false;
        return;
      }
      
      // Create consumer for music detector
      const musicConsumer: AudioConsumer = {
        id: 'music-detector',
        name: 'Music Detector',
        bufferSize: 4096,
        onAudioData: (data: Float32Array, timestamp: number) => {
          // We don't need raw audio data for music detection
        },
        onAnalysisData: (analysisData: AudioAnalysisData) => {
          // Feed analysis data to music detector
          if (this.musicDetectionEnabled) {
            const result = musicDetector.processAudioAnalysis(analysisData);
            this.updateMusicDetectionState(result);
          }
        }
      };
      
      // Register consumer
      sharedMic.registerConsumer(musicConsumer);
      console.log('[MusicDetector] Music detector consumer registered');
      
      // Set up event listeners for music detector
      musicDetector.addEventListener('musicstart', (event: any) => {
        console.log(`[MusicDetector] Music started, confidence: ${event.detail.confidence}`);
        
        // Mute idle speech if configured
        if (this.musicDetectorConfig.muteIdleSpeechOnMusic) {
          this.idleSpeechManager.pause();
        }
      });
      
      musicDetector.addEventListener('musicstop', () => {
        console.log('[MusicDetector] Music stopped');
        
        // Resume idle speech if configured and active
        if (this.musicDetectorConfig.muteIdleSpeechOnMusic && this.activePersoni) {
          const provider = this.getProviderForPersoni(this.activePersoni);
          this.idleSpeechManager.resume(this.activePersoni, provider, (text) => {
            this.speakText(text, 'ai');
          });
        }
      });
      
      musicDetector.addEventListener('beat', (event: any) => {
        // Beat detected - visual feedback is handled in visual-3d
        this.musicBeatDetected = true;
        setTimeout(() => { this.musicBeatDetected = false; }, 100);
      });
      
    } catch (error) {
      console.error('[MusicDetector] Failed to set up music detector:', error);
      this.musicDetectionEnabled = false;
    }
  }
  
  /**
   * Update music detection state
   */
  private updateMusicDetectionState(result: MusicDetectionResult) {
    this.isMusicDetected = result.isMusic;
    this.musicConfidence = result.confidence;
    this.musicBpm = result.bpm;
    
    // Beat detection is handled by event listener for immediate feedback
  }

  private initializeVoiceCommands() {
    voiceCommandSystem.startListening((action, params) => {
      console.log('[VoiceCommand] Executing:', action, params);
      
      // PersonI switching
      if (action === 'switch_personi' && params.personiName) {
        const target = this.personis.find(p => p.name.toLowerCase() === params.personiName.toLowerCase());
        if (target) {
          this.requestPersoniSwitch(target);
        } else {
          this.speakText(`I don't recognize a PersonI named ${params.personiName}`);
        }
      }
      
      // Camera controls
      if (action === 'toggle_camera') {
        if (params.state !== undefined) {
          this.cameraEnabled = params.state;
        } else {
          this.cameraEnabled = !this.cameraEnabled;
        }
        this.speakText(`Camera ${this.cameraEnabled ? 'enabled' : 'disabled'}`);
      }
      if (action === 'toggle_preview') {
        if (params.state !== undefined) {
          this.cameraShowPreview = params.state;
        } else {
          this.cameraShowPreview = !this.cameraShowPreview;
        }
        this.speakText(`Preview ${this.cameraShowPreview ? 'visible' : 'hidden'}`);
      }
      
      // Object detection
      if (action === 'toggle_detection') {
        this.objectDetectionEnabled = !this.objectDetectionEnabled;
        if (this.objectDetectionEnabled) {
          this.startObjectDetection();
          this.speakText('Starting object detection');
        } else {
          this.stopObjectDetection();
          this.speakText('Stopping object detection');
        }
      }
      
      // Panel management
      if (action === 'open_panel' && params.panelName) {
        const panelMap: Record<string, ActiveSidePanel> = {
          'notes': 'notes',
          'tasks': 'tasks',
          'memory': 'memory',
          'settings': 'models',
          'financial': 'personis', // Financial is shown when BILLY is active
          'routines': 'routines',
          'profile': 'userProfile'
        };
        const panel = panelMap[params.panelName];
        if (panel) {
          this.activeSidePanel = panel;
          this.speakText(`Opening ${params.panelName} panel`);
        }
      }
      if (action === 'close_panels') {
        this.activeSidePanel = 'none';
        this.speakText('Closing panels');
      }
      
      // RAG memory
      if (action === 'toggle_rag') {
        if (params.state !== undefined) {
          this.ragEnabled = params.state;
        } else {
          this.ragEnabled = !this.ragEnabled;
        }
        this.speakText(`Memory context ${this.ragEnabled ? 'enabled' : 'disabled'}`);
      }
      
      // Volume control
      if (action === 'adjust_volume') {
        if (params.direction === 'up') {
          this.outputNode.gain.value = Math.min(1, this.outputNode.gain.value + 0.1);
        } else if (params.direction === 'down') {
          this.outputNode.gain.value = Math.max(0, this.outputNode.gain.value - 0.1);
        }
      }
      
      // Vision requests
      if (action === 'analyze_vision') {
        if (this.cameraManager && this.activePersoni?.capabilities?.vision) {
          const frame = this.cameraManager.captureFrame();
          if (frame) {
            this.processVisionRequest(frame);
          }
        }
      }
      
      // Photo capture
      if (action === 'take_photo') {
        if (this.cameraManager) {
          const frame = this.cameraManager.captureFrame();
          if (frame) {
            this.speakText('Photo captured!');
            // Could trigger download or storage
          }
        }
      }
      
      // Audio recording is handled via voice activity detection automatically
      // Voice commands can trigger manual captures if needed
      
      // Notes and tasks
      if (action === 'create_note' && params.content) {
        this.activeSidePanel = 'notes';
        // Note creation would be handled by the notes panel
      }
      if (action === 'create_task' && params.content) {
        this.activeSidePanel = 'tasks';
        // Task creation would be handled by the tasks panel
      }
      
      // Song identification (automatic - no public API to trigger manually)
      if (action === 'identify_song') {
        this.speakText('Song identification runs automatically when I detect music playing. Just let me listen for a few seconds.');
      }
      
      // Routine execution
      if (action === 'execute_routine' && params.routineName) {
        routineExecutor.getRoutines().then(routines => {
          const routine = routines.find(r => 
            r.name.toLowerCase() === params.routineName.toLowerCase()
          );
          if (routine) {
            routineExecutor.executeRoutine(routine.id, true);
            this.speakText(`Executing routine: ${routine.name}`);
          } else {
            this.speakText(`I couldn't find a routine named ${params.routineName}`);
          }
        });
      }
      
      // Mute toggle
      if (action === 'toggle_mute') {
        this.toggleMute();
      }
      
      // Calendar
      if (action === 'open_calendar') {
        this.showCalendar = !this.showCalendar;
      }
      
      // Financial dashboard
      if (action === 'open_financial') {
        this.showFinancialDashboard = !this.showFinancialDashboard;
      }
    });
    
    console.log('[VoiceCommands] System initialized with command handlers');
  }

  private async processVisionRequest(frame: any) {
    if (!this.activePersoni?.capabilities?.vision) return;
    
    const provider = this.getProviderForPersoni(this.activePersoni);
    if (!provider) return;
    
    try {
      const analysisPrompt = `Analyze this image and describe what you see in detail.`;
      const messages = [
        { role: 'system' as const, content: 'You are a helpful visual assistant.' },
        { role: 'user' as const, content: [
          { type: 'text' as const, text: analysisPrompt },
          { type: 'image' as const, data: frame.dataUrl }
        ]}
      ];
      const analysis = await provider.sendMessage(messages);
      await this.speakText(analysis);
    } catch (error) {
      console.error('[Vision] Analysis failed:', error);
    }
  }

  private setupVadListeners() {
    this.vad.addEventListener('speech_start', () => {
      // Only use VAD for blob-based STT (provider/Whisper)
      if (this.useBrowserStt) return;
      
      this.idleSpeechManager.pause();
      this.isSpeaking = true;
      this.status = 'Listening...';
      this.audioRecorder?.start();
    });

    this.vad.addEventListener('speech_end', async () => {
      // Only use VAD for blob-based STT (provider/Whisper)
      if (this.useBrowserStt) return;
      
      this.isSpeaking = false;
      const audioBlob = await this.audioRecorder?.stop();

      if (audioBlob && audioBlob.size > 1000) {
        const transcript = await this.transcribeAudio(audioBlob);
        if (transcript) {
          this.currentTranscript = transcript;
          await this.processTranscript(transcript);
        } else {
          this.updateStatus('Idle');
        }
      } else {
        this.updateStatus('No speech detected.');
        setTimeout(() => {
          this.updateStatus('Idle');
        }, 2000);
      }
    });
  }

  private async startListening() {
    if (this.mediaStream) return;

    try {
      // If using browser STT, just start the recognition
      if (this.useBrowserStt) {
        console.log('Starting browser STT recognition mode');
        this.startBrowserSttRecognition();
        return;
      }
      
      // Otherwise, use blob-based recording with VAD
      this.mediaStream = await navigator.mediaDevices.getUserMedia({
        audio: true,
        video: false,
      });
      this.inputAudioContext.resume();

      this.sourceNode = this.inputAudioContext.createMediaStreamSource(
        this.mediaStream,
      );
      this.sourceNode.connect(this.inputNode);
      this.audioRecorder = new AudioRecorder(this.sourceNode);

      const bufferSize = 4096;
      this.scriptProcessorNode = this.inputAudioContext.createScriptProcessor(
        bufferSize,
        1,
        1,
      );

      this.scriptProcessorNode.onaudioprocess = (audioProcessingEvent) => {
        if (this.isMuted || this.useBrowserStt) return;
        const pcmData = audioProcessingEvent.inputBuffer.getChannelData(0);
        this.vad.process(new Float32Array(pcmData));
      };

      this.sourceNode.connect(this.scriptProcessorNode);
      // Connect to a muted gain node to keep the processor alive without feedback
      const mutedGain = this.inputAudioContext.createGain();
      mutedGain.gain.setValueAtTime(0, this.inputAudioContext.currentTime);
      this.scriptProcessorNode.connect(mutedGain);
      mutedGain.connect(this.inputAudioContext.destination);
    } catch (err) {
      console.error('Error starting listening:', err);
      this.updateError('Please allow microphone access to use voice features');
    }
  }

  private toggleMute() {
    this.isMuted = !this.isMuted;
    if (this.isMuted) {
      // Stop browser STT if active
      if (this.useBrowserStt) {
        this.stopBrowserSttRecognition();
      }
      this.vad.reset();
      this.isSpeaking = false;
      this.idleSpeechManager.stop();
      this.updateStatus('Muted');
    } else {
      // Restart browser STT if using it
      if (this.useBrowserStt) {
        this.startBrowserSttRecognition();
      }
      this.updateStatus('Idle');
      
      if (this.activePersoni) {
        const provider = this.getProviderForPersoni(this.activePersoni);
        if (provider) {
          this.idleSpeechManager.start(this.activePersoni, provider, (text) => {
            this.handleIdleSpeech(text);
          });
        }
      }
    }
  }

  private handleInterrupt() {
    for (const source of this.sources.values()) {
      source.stop();
    }
    this.sources.clear();
    this.nextStartTime = 0;
    this.isAiSpeaking = false;
    this.updateStatus(this.isMuted ? 'Muted' : 'Idle');
  }

<<<<<<< HEAD
=======
  private async triggerIdlePrompt() {
    if (
      this.isMuted ||
      this.isSpeaking ||
      this.isAiSpeaking ||
      !this.activePersoni
    ) {
      this.resetIdlePromptTimer();
      return;
    }

    // Use IdleSpeechManager to generate LLM-based idle speech instead of preset prompts
    const provider = this.getProviderForPersoni(this.activePersoni);
    if (!provider) {
      console.log('[IdlePrompt] No provider available, skipping idle prompt');
      this.resetIdlePromptTimer();
      return;
    }

    // Trigger IdleSpeechManager directly for immediate LLM-generated speech
    this.idleSpeechManager.pause();
    this.idleSpeechManager.resume(this.activePersoni, provider, (text) => {
      this.handleIdleSpeech(text);
    }, this.cameraManager?.captureFrame?.bind(this.cameraManager));
  }
>>>>>>> f65ce210

  private async handleIdleSpeech(text: string) {
    if (this.isSpeaking || this.isAiSpeaking || this.isMuted) {
      console.log('[Idle Speech] Skipping - currently speaking or muted');
      return;
    }

    if (!this.activePersoni) {
      console.log('[Idle Speech] Skipping - no active persona');
      return;
    }

    console.log(`[Idle Speech] ${this.activePersoni.name}: "${text}"`);

    this.transcriptHistory = [
      ...this.transcriptHistory,
      {
        speaker: 'ai',
        text,
        personiName: this.activePersoni.name,
        personiColor: this.activePersoni.visuals.accentColor,
        slot: this.dualModeEnabled ? 'primary' : undefined,
      },
    ];

    if (this.ragEnabled && this.ragInitialized) {
      try {
        await ragMemoryManager.addMemory(
          text,
          this.activePersoni.name,
          'conversation',
          this.activePersoni.name,
          4,
          { idle: true }
        );
        console.log('[Idle Speech] Stored in RAG memory');
      } catch (error) {
        console.error('[Idle Speech] Failed to store in RAG:', error);
      }
    }

    await this.speakText(text);
  }

  // Side Panel Logic
  private openSidePanel(panel: ActiveSidePanel) {
    this.activeSidePanel = panel;
    if (panel === 'personis') {
      this.configPanelMode = 'list';
      this.editingPersoni = null;
    }
  }

  private closeSidePanel() {
    this.activeSidePanel = 'none';
    this.editingPersoni = null;
    this.checkProviderStatus();
    
    // Re-determine STT mode in case settings changed
    const previousMode = this.useBrowserStt;
    this.determineSttMode();
    
    // If STT mode changed, restart listening
    if (previousMode !== this.useBrowserStt) {
      if (this.useBrowserStt) {
        // Switched to browser STT
        this.stopBrowserSttRecognition();
        if (!this.isMuted) {
          this.startBrowserSttRecognition();
        }
      } else {
        // Switched away from browser STT
        this.stopBrowserSttRecognition();
      }
    }
    
    if (this.showOnboarding && this.providerStatus !== 'unconfigured') {
      this.showOnboarding = false;
      this.updateStatus('Idle');
    }
  }

  private startCreatePersoniFlow() {
    this.configPanelMode = 'selectTemplate';
  }

  private createPersoniFromTemplate(templateName: string) {
    const template = personaTemplates.find((t) => t.name === templateName);
    if (!template) return;

    this.editingPersoni = {
      id: crypto.randomUUID(),
      name: `My ${template.name}`,
      tagline: template.tagline,
      systemInstruction: template.systemInstruction,
      templateName: template.name,
      voiceName: template.voiceName,
      thinkingModel: template.thinkingModel,
      enabledConnectors: [...template.enabledConnectors],
      capabilities: { ...DEFAULT_CAPABILITIES },
      visuals: {...template.visuals},
    };
    this.configPanelMode = 'edit';
  }

  private editPersoni(personi: PersoniConfig) {
    // Deep copy for safe editing
    this.editingPersoni = JSON.parse(JSON.stringify(personi));
    this.configPanelMode = 'edit';
  }

  private handleSavePersoni() {
    if (!this.editingPersoni) return;

    const index = this.personis.findIndex(
      (p) => p.id === this.editingPersoni!.id,
    );
    if (index > -1) {
      // Update existing
      this.personis[index] = this.editingPersoni;
    } else {
      // Add new
      this.personis.push(this.editingPersoni);
    }
    this.savePersonis();

    // If the active personi was edited, update it
    if (this.activePersoni?.id === this.editingPersoni.id) {
      this.activePersoni = this.editingPersoni;
      activePersonasManager.setPersona('primary', this.editingPersoni);
      this.checkProviderStatus();
    }

    this.configPanelMode = 'list';
    this.editingPersoni = null;
  }

  private handleDeletePersoni(personiId: string) {
    if (this.personis.length <= 1) {
      this.updateError('Cannot delete the last Personi.');
      return;
    }
    if (this.activePersoni?.id === personiId) {
      this.activePersoni =
        this.personis.find((p) => p.id !== personiId) || null;
      activePersonasManager.setPersona('primary', this.activePersoni);
    }
    this.personis = this.personis.filter((p) => p.id !== personiId);
    this.savePersonis();
  }

  private renderPersonisPanel() {
    const renderContent = () => {
      switch (this.configPanelMode) {
        case 'edit':
          return this.renderEditPersoniForm();
        case 'selectTemplate':
          return this.renderTemplateSelector();
        case 'list':
        default:
          return this.renderPersoniList();
      }
    };

    const title =
      this.configPanelMode === 'edit'
        ? this.personis.some((p) => p.id === this.editingPersoni?.id)
          ? 'Edit Personi'
          : 'Create Personi'
        : this.configPanelMode === 'selectTemplate'
        ? 'Select a Template'
        : 'Personis';

    return html`
      <div class="side-panel ${this.activeSidePanel === 'personis' ? 'visible' : ''}">
        <div class="panel-header">
          <span>${title}</span>
          <button @click=${this.closeSidePanel}>&times;</button>
        </div>
        <div class="panel-content">${renderContent()}</div>
      </div>
    `;
  }

  private getVerifiedConnectors(): Connector[] {
    try {
      const configsJson = localStorage.getItem('connectorConfigs');
      if (!configsJson) return [];
      
      const configs = JSON.parse(configsJson);
      const verifiedIds = configs
        .filter((c: any) => c.verified)
        .map((c: any) => c.id);
      
      return AVAILABLE_CONNECTORS.filter(conn => verifiedIds.includes(conn.id));
    } catch (error) {
      console.error('[PersonI] Failed to load verified connectors:', error);
      return AVAILABLE_CONNECTORS; // Fallback to all connectors if there's an error
    }
  }

  private getConnectorStatusIndicator(connectorId: string): string {
    const connectorIntegrationMap: Record<string, string> = {
      'gmail': 'Google Mail',
      'google_calendar': 'Google Calendar',
      'google_drive': 'Google Drive',
      'google_docs': 'Google Docs',
      'google_sheets': 'Google Sheets',
      'github': 'GitHub',
      'notion': 'Notion',
      'linear': 'Linear',
      'slack': 'Slack',
      'jira': 'Jira',
      'asana': 'Asana',
      'confluence': 'Confluence',
      'hubspot': 'HubSpot',
      'youtube': 'YouTube',
      'dropbox': 'Dropbox',
      'box': 'Box',
      'onedrive': 'OneDrive',
      'sharepoint': 'SharePoint',
      'discord': 'Discord',
      'spotify': 'Spotify',
      'outlook': 'Outlook',
      'twilio': 'Twilio',
      'sendgrid': 'SendGrid',
      'resend': 'Resend',
    };
    
    const implementedConnectors = ['gmail', 'google_calendar', 'notion', 'linear', 'slack', 'github'];
    
    if (implementedConnectors.includes(connectorId)) {
      return '✓';
    } else {
      return '⚠';
    }
  }

  private renderConnectorsPanel() {
    return html`
      ${this.activeSidePanel === 'connectorConfig' ? html`
        <div class="side-panel visible">
          <div class="panel-header">
            <span>Connector Configuration</span>
            <button @click=${this.closeSidePanel}>&times;</button>
          </div>
          <connector-config-panel></connector-config-panel>
        </div>
      ` : ''}
    `;
  }

  private renderPersoniList() {
    return html`
      <h3>Your Personis</h3>
      <ul class="personi-list">
        ${this.personis.map(
          (p) => html`
            <li class="personi-list-item">
              <span>${p.name}</span>
              <span class="actions">
                <button @click=${() => this.editPersoni(p)} title="Edit">
                  ✏️
                </button>
                <button
                  @click=${() => this.handleDeletePersoni(p.id)}
                  title="Delete"
                  class="delete">
                  🗑️
                </button>
              </span>
            </li>
          `,
        )}
      </ul>
      <button class="primary" @click=${this.startCreatePersoniFlow}>
        Create New Personi
      </button>
      
      <div style="margin-top: 24px; padding-top: 24px; border-top: 1px solid rgba(255, 255, 255, 0.2);">
        <h3>Dual PersonI Mode (Beta)</h3>
        <div class="form-group">
          <label class="form-group-inline">
            <input
              type="checkbox"
              .checked=${this.dualModeEnabled}
              @change=${(e: Event) => {
                this.dualModeEnabled = (e.target as HTMLInputElement).checked;
                this.saveDualModeSettings();
                if (!this.dualModeEnabled) {
                  activePersonasManager.setPersona('secondary', null);
                  this.secondaryPersoni = null;
                } else if (this.secondaryPersoni) {
                  activePersonasManager.setPersona('secondary', this.secondaryPersoni);
                }
                this.requestUpdate();
              }}
            />
            <span>Enable Dual PersonI Mode</span>
          </label>
          <p style="font-size: 12px; opacity: 0.7; margin-top: 8px;">
            Run two PersonI simultaneously for collaborative conversations
          </p>
        </div>
        
        ${this.dualModeEnabled ? html`
          <div class="form-group" style="margin-top: 16px;">
            <label>Primary PersonI</label>
            <select
              .value=${this.activePersoni?.id || ''}
              @change=${(e: Event) => {
                const personiId = (e.target as HTMLSelectElement).value;
                const personi = this.personis.find(p => p.id === personiId);
                if (personi) {
                  this.activePersoni = personi;
                  activePersonasManager.setPersona('primary', personi);
                  this.requestUpdate();
                }
              }}>
              ${this.personis.map(p => html`
                <option value=${p.id} ?selected=${this.activePersoni?.id === p.id}>
                  ${p.name}
                </option>
              `)}
            </select>
          </div>
          
          <div class="form-group" style="margin-top: 16px;">
            <label>Secondary PersonI</label>
            <select
              .value=${this.secondaryPersoni?.id || ''}
              @change=${(e: Event) => {
                const personiId = (e.target as HTMLSelectElement).value;
                const personi = this.personis.find(p => p.id === personiId);
                if (personi) {
                  this.secondaryPersoni = personi;
                  activePersonasManager.setPersona('secondary', personi);
                  this.saveDualModeSettings();
                  this.requestUpdate();
                }
              }}>
              <option value="">None</option>
              ${this.personis.filter(p => p.id !== this.activePersoni?.id).map(p => html`
                <option value=${p.id} ?selected=${this.secondaryPersoni?.id === p.id}>
                  ${p.name}
                </option>
              `)}
            </select>
          </div>
          
          ${this.currentSpeakerSlot ? html`
            <div style="margin-top: 16px; padding: 12px; background: rgba(135, 206, 250, 0.2); border-radius: 4px; border: 1px solid rgba(135, 206, 250, 0.4);">
              <div style="font-size: 12px; opacity: 0.8;">Currently Speaking:</div>
              <div style="font-weight: bold; margin-top: 4px;">
                ${this.currentSpeakerSlot === 'primary' 
                  ? this.activePersoni?.name 
                  : this.secondaryPersoni?.name} 
                (${this.currentSpeakerSlot})
              </div>
            </div>
          ` : ''}
        ` : ''}
      </div>
    `;
  }

  private renderTemplateSelector() {
    return html`
      <h3>Create a New Personi</h3>
      <p>Start by selecting a base template to customize.</p>
      <ul class="template-list">
        ${personaTemplates.map(
          (t) => html`
            <li
              class="template-list-item"
              @click=${() => this.createPersoniFromTemplate(t.name)}>
              <div>
                <strong>${t.name}</strong>
                <div style="font-size: 12px; opacity: 0.8;">${t.tagline}</div>
              </div>
              <span>&rsaquo;</span>
            </li>
          `,
        )}
      </ul>
    `;
  }

  private renderEditPersoniForm() {
    if (!this.editingPersoni) return nothing;

    const handleCapabilityToggle = (e: Event, connectorId: string) => {
      const isChecked = (e.target as HTMLInputElement).checked;
      const currentConnectors = this.editingPersoni?.enabledConnectors || [];
      if (isChecked) {
        if (!currentConnectors.includes(connectorId)) {
          this.editingPersoni!.enabledConnectors = [
            ...currentConnectors,
            connectorId,
          ];
        }
      } else {
        this.editingPersoni!.enabledConnectors = currentConnectors.filter(
          (id) => id !== connectorId,
        );
      }
      this.requestUpdate();
    };

    return html`
      <div class="form-group">
        <label for="p-name">Name</label>
        <input
          id="p-name"
          type="text"
          .value=${this.editingPersoni.name}
          @input=${(e: Event) =>
            (this.editingPersoni!.name = (e.target as HTMLInputElement).value)} />
      </div>
      <div class="form-group">
        <label for="p-tagline">Tagline</label>
        <input
          id="p-tagline"
          type="text"
          .value=${this.editingPersoni.tagline}
          @input=${(e: Event) =>
            (this.editingPersoni!.tagline = (
              e.target as HTMLInputElement
            ).value)} />
      </div>
      <div class="form-group">
        <label for="p-sys-instruct">System Instruction</label>
        <textarea
          id="p-sys-instruct"
          .value=${this.editingPersoni.systemInstruction}
          @input=${(e: Event) =>
            (this.editingPersoni!.systemInstruction = (
              e.target as HTMLTextAreaElement
            ).value)}></textarea>
      </div>
      <div class="form-group">
        <label for="p-voice">Voice</label>
        <select
          id="p-voice"
          .value=${this.editingPersoni.voiceName}
          @change=${(e: Event) =>
            (this.editingPersoni!.voiceName = (
              e.target as HTMLSelectElement
            ).value)}>
          ${AVAILABLE_VOICES.map((v) => html`<option .value=${v}>${v}</option>`)}
        </select>
      </div>
      <div class="form-group">
        <label for="p-model">Thinking Model</label>
        <select
          id="p-model"
          .value=${this.editingPersoni.thinkingModel}
          @change=${(e: Event) =>
            (this.editingPersoni!.thinkingModel = (
              e.target as HTMLSelectElement
            ).value)}>
          ${this.getAvailableModelsForDropdown().length > 0
            ? this.getAvailableModelsForDropdown().map(
                (m) => html`<option .value=${m.id}>${m.name}</option>`,
              )
            : html`<option disabled>No providers configured - Go to Settings → Models</option>`}
        </select>
      </div>
      <div class="form-group">
        <label>Visuals</label>
        <div class="form-group-inline">
          <select
            .value=${this.editingPersoni.visuals.shape}
            @change=${(e: Event) =>
              (this.editingPersoni!.visuals.shape = (
                e.target as HTMLSelectElement
              ).value as any)}>
            ${AVAILABLE_SHAPES.map(
              (s) => html`<option .value=${s}>${s}</option>`,
            )}
          </select>
          <input
            type="color"
            .value=${this.editingPersoni.visuals.accentColor}
            @input=${(e: Event) =>
              (this.editingPersoni!.visuals.accentColor = (
                e.target as HTMLInputElement
              ).value)} />
        </div>
      </div>
      <div class="form-group">
        <label for="p-texture">Texture</label>
        <select
          id="p-texture"
          .value=${this.editingPersoni.visuals.textureName || 'none'}
          @change=${(e: Event) =>
            (this.editingPersoni!.visuals.textureName = (
              e.target as HTMLSelectElement
            ).value as any)}>
          ${AVAILABLE_TEXTURES.map((t) => {
            const label = t.replace(/_/g, ' ').replace(/\b\w/g, (l) => l.toUpperCase());
            return html`<option .value=${t}>${label}</option>`;
          })}
        </select>
      </div>
      <div class="form-group">
        <label for="p-idle-anim">Idle Animation</label>
        <select
          id="p-idle-anim"
          .value=${this.editingPersoni.visuals.idleAnimation || 'none'}
          @change=${(e: Event) =>
            (this.editingPersoni!.visuals.idleAnimation = (
              e.target as HTMLSelectElement
            ).value as any)}>
          ${AVAILABLE_IDLE_ANIMATIONS.map((a) => {
            const label = a.replace(/\b\w/g, (l) => l.toUpperCase());
            return html`<option .value=${a}>${label}</option>`;
          })}
        </select>
      </div>
      <div class="form-group">
        <label>Capabilities</label>
        <div class="capabilities-grid">
          <div class="capability-item">
            <input
              type="checkbox"
              id="cap-vision"
              .checked=${this.editingPersoni?.capabilities?.vision ?? false}
              @change=${(e: Event) => {
                if (!this.editingPersoni!.capabilities) {
                  this.editingPersoni!.capabilities = {
                    vision: false,
                    imageGeneration: false,
                    webSearch: false,
                    tools: false,
                    mcp: false,
                    audioInput: true,
                    audioOutput: true,
                  };
                }
                this.editingPersoni!.capabilities.vision = (e.target as HTMLInputElement).checked;
              }} />
            <label for="cap-vision">👁️ Vision (Image Understanding)</label>
          </div>
          <div class="capability-item">
            <input
              type="checkbox"
              id="cap-image-gen"
              .checked=${this.editingPersoni?.capabilities?.imageGeneration ?? false}
              @change=${(e: Event) => {
                if (!this.editingPersoni!.capabilities) {
                  this.editingPersoni!.capabilities = {
                    vision: false,
                    imageGeneration: false,
                    webSearch: false,
                    tools: false,
                    mcp: false,
                    audioInput: true,
                    audioOutput: true,
                  };
                }
                this.editingPersoni!.capabilities.imageGeneration = (e.target as HTMLInputElement).checked;
              }} />
            <label for="cap-image-gen">🎨 Image Generation</label>
          </div>
          <div class="capability-item">
            <input
              type="checkbox"
              id="cap-web-search"
              .checked=${this.editingPersoni?.capabilities?.webSearch ?? false}
              @change=${(e: Event) => {
                if (!this.editingPersoni!.capabilities) {
                  this.editingPersoni!.capabilities = {
                    vision: false,
                    imageGeneration: false,
                    webSearch: false,
                    tools: false,
                    mcp: false,
                    audioInput: true,
                    audioOutput: true,
                  };
                }
                this.editingPersoni!.capabilities.webSearch = (e.target as HTMLInputElement).checked;
              }} />
            <label for="cap-web-search">🌐 Web Search</label>
          </div>
          <div class="capability-item">
            <input
              type="checkbox"
              id="cap-tools"
              .checked=${this.editingPersoni?.capabilities?.tools ?? false}
              @change=${(e: Event) => {
                if (!this.editingPersoni!.capabilities) {
                  this.editingPersoni!.capabilities = {
                    vision: false,
                    imageGeneration: false,
                    webSearch: false,
                    tools: false,
                    mcp: false,
                    audioInput: true,
                    audioOutput: true,
                  };
                }
                this.editingPersoni!.capabilities.tools = (e.target as HTMLInputElement).checked;
              }} />
            <label for="cap-tools">🔧 Function Calling / Tools</label>
          </div>
          <div class="capability-item">
            <input
              type="checkbox"
              id="cap-mcp"
              .checked=${this.editingPersoni?.capabilities?.mcp ?? false}
              @change=${(e: Event) => {
                if (!this.editingPersoni!.capabilities) {
                  this.editingPersoni!.capabilities = {
                    vision: false,
                    imageGeneration: false,
                    webSearch: false,
                    tools: false,
                    mcp: false,
                    audioInput: true,
                    audioOutput: true,
                  };
                }
                this.editingPersoni!.capabilities.mcp = (e.target as HTMLInputElement).checked;
              }} />
            <label for="cap-mcp">🔌 MCP (Model Context Protocol)</label>
          </div>
        </div>
      </div>
      <div class="form-group">
        <label>Connectors</label>
        <p style="font-size: 12px; opacity: 0.7; margin-bottom: 8px;">
          Select which verified connectors this PersonI can use during conversations.
          ${this.getVerifiedConnectors().length === 0 ? html`
            <br/><span style="color: #FFA726;">⚠️ No verified connectors. Configure connectors in the Connector Configuration panel.</span>
          ` : ''}
        </p>
        <div class="capabilities-grid">
          ${this.getVerifiedConnectors().map(
            (c) => html`
              <div class="capability-item">
                <input
                  type="checkbox"
                  id="conn-${c.id}"
                  .checked=${this.editingPersoni?.enabledConnectors?.includes(
                    c.id,
                  )}
                  @change=${(e: Event) => handleCapabilityToggle(e, c.id)} />
                <label for="conn-${c.id}">✅ ${c.name}</label>
              </div>
            `,
          )}
        </div>
      </div>
      <button class="primary" @click=${this.handleSavePersoni}>
        Save Personi
      </button>
    `;
  }

  private getBackgroundGradientClass(): string {
    if (!this.activePersoni) {
      return 'default';
    }
    return this.activePersoni.name.toLowerCase();
  }

  render() {
    const showControls = true;

    return html`
      <div>
        ${this.activePersoni?.name === 'ADAM'
          ? html`<game-of-life-bg></game-of-life-bg>`
          : this.activePersoni?.name === 'ATHENA'
          ? html`<constellation-map-bg></constellation-map-bg>`
          : this.activePersoni?.name === 'THEO'
          ? html`<code-flow-bg></code-flow-bg>`
          : this.activePersoni?.name === 'GHOST'
          ? html`<static-noise-bg></static-noise-bg>`
          : html`<div class="background-gradient ${this.getBackgroundGradientClass()}"></div>`}

        <div class="transcription-log-container">
          ${this.transcriptHistory.map(
            (entry) => html`
              <div class="log-entry">
                <div
                  class="log-speaker ${entry.speaker}"
                  style=${entry.personiColor
                    ? `color: ${entry.personiColor}`
                    : ''}>
                  ${entry.speaker === 'user'
                    ? 'You'
                    : entry.personiName || 'System'}
                </div>
                <div class="log-text">${entry.text}</div>
              </div>
            `,
          )}
        </div>

        <div
          class="persona-carousel-container ${showControls ? 'visible' : ''}">
          <div class="persona-carousel">
            ${this.personis.map((personi) => {
              return html`
                <div
                  class="persona-card ${this.activePersoni?.id === personi.id
                    ? 'active'
                    : ''}"
                  @click=${() => this.requestPersoniSwitch(personi)}
                  title="Switch to ${personi.name}"
                  style="--accent-color: ${personi.visuals.accentColor}">
                  ${personi.avatarUrl
                    ? html`<img
                        class="persona-card-avatar"
                        src="${personi.avatarUrl}"
                        alt="${personi.name} avatar" />`
                    : nothing}
                  <div class="persona-card-name">${personi.name}</div>
                  <div class="persona-card-desc">${personi.tagline}</div>
                </div>
              `;
            })}
          </div>
        </div>

        <ui-controls
          .isMuted=${this.isMuted}
          .isSpeaking=${this.isSpeaking}
          .isAiSpeaking=${this.isAiSpeaking}
          .inputMode=${this.inputMode}
          .currentTextInput=${this.textInput}
          .volume=${1.0}
          .showVolumeControl=${false}
          .status=${this.status}
          @mic-toggle=${this.toggleMute}
          @interrupt=${this.handleInterrupt}
          @mode-change=${(e: CustomEvent) => {
            this.inputMode = e.detail.mode;
          }}
          @text-submit=${this.handleTextSubmit}
          @volume-change=${(e: CustomEvent) => {
            console.log('Volume change:', e.detail.volume);
          }}
        ></ui-controls>

        <div
          class="settings-fab ${this.settingsButtonVisible ? 'visible' : ''} ${this.isDraggingFab ? 'dragging' : ''}"
          style="left: ${this.fabPosition.x}px; top: ${this.fabPosition.y}px;"
          @mousedown=${this.handleFabMouseDown}>
          <div
            class="provider-status-indicator ${this.providerStatus}"
            @click=${() => this.openSidePanel('models')}
            title="Provider Status">
            ${this.providerStatus === 'configured' ? '✓' : '⚠️'}
            <div class="provider-status-tooltip">
              ${this.getProviderStatusTooltip()}
            </div>
          </div>
          <button
            @click=${this.toggleSettingsMenu}
            class=${this.settingsMenuVisible ? 'active' : ''}
            title="Settings">
            <svg
              height="24px"
              viewBox="0 -960 960 960"
              width="24px"
              fill="#ffffff">
              <path
                d="m382-120-42-105q-19-8-37-18.5t-35-23.5l-101 44-99-171 85-64q-2-9-3.5-20t-1.5-21.5q0-10.5 1.5-21.5t3.5-20l-85-64 99-171 101 44q17-13 35-23.5t37-18.5l42-105h196l42 105q19 8 37 18.5t35 23.5l101-44 99 171-85 64q2 9 3.5 20t1.5 21.5q0 10.5-1.5 21.5t-3.5-20l85 64-99 171-101-44q-17 13-35 23.5T578-225l-42 105H382Zm98-260q83 0 141.5-58.5T680-580q0-83-58.5-141.5T480-780q-83 0-141.5 58.5T280-580q0 83 58.5 141.5T480-380Z" />
            </svg>
          </button>
        </div>

        <div 
          class="settings-menu ${this.settingsMenuVisible ? 'open' : ''}"
          style="left: ${this.fabPosition.x}px; top: ${this.fabPosition.y}px;">
          <div
            class="menu-item group-user"
            title="User Profile - Manage your personal information and preferences"
            aria-label="User Profile Settings"
            role="button"
            tabindex="0"
            @click=${() => this.openSidePanel('userProfile')}
            @keydown=${(e: KeyboardEvent) => {
              if (e.key === 'Enter' || e.key === ' ') {
                e.preventDefault();
                this.openSidePanel('userProfile');
              }
            }}>
            <svg
              width="24"
              height="24"
              viewBox="0 0 24 24"
              fill="none"
              stroke="currentColor"
              stroke-width="2"
              stroke-linecap="round"
              stroke-linejoin="round"
              aria-hidden="true">
              <circle cx="12" cy="12" r="10"></circle>
              <circle cx="12" cy="10" r="3"></circle>
              <path d="M7 20.662V19a2 2 0 0 1 2-2h6a2 2 0 0 1 2 2v1.662"></path>
            </svg>
          </div>
          <div
            class="menu-item group-ai"
            title="Models - Configure AI providers and speech-to-text"
            aria-label="Models Configuration"
            role="button"
            tabindex="0"
            @click=${() => this.openSidePanel('models')}
            @keydown=${(e: KeyboardEvent) => {
              if (e.key === 'Enter' || e.key === ' ') {
                e.preventDefault();
                this.openSidePanel('models');
              }
            }}>
            <svg
              width="24"
              height="24"
              viewBox="0 0 24 24"
              fill="none"
              stroke="currentColor"
              stroke-width="2"
              stroke-linecap="round"
              stroke-linejoin="round"
              aria-hidden="true">
              <path d="M12 2L2 7l10 5 10-5-10-5z"></path>
              <path d="M2 17l10 5 10-5"></path>
              <path d="M2 12l10 5 10-5"></path>
            </svg>
          </div>
          <div
            class="menu-item group-ai"
            title="PersonI - Manage AI personas and their personalities"
            aria-label="PersonI Management"
            role="button"
            tabindex="0"
            @click=${() => this.openSidePanel('personis')}
            @keydown=${(e: KeyboardEvent) => {
              if (e.key === 'Enter' || e.key === ' ') {
                e.preventDefault();
                this.openSidePanel('personis');
              }
            }}>
            <svg
              width="24"
              height="24"
              viewBox="0 0 24 24"
              fill="none"
              stroke="currentColor"
              stroke-width="2"
              stroke-linecap="round"
              stroke-linejoin="round"
              aria-hidden="true">
              <path d="M20 21v-2a4 4 0 0 0-4-4H8a4 4 0 0 0-4 4v2"></path>
              <circle cx="12" cy="7" r="4"></circle>
            </svg>
          </div>
          <div
            class="menu-item group-ai"
            title="Connectors - Configure API credentials for external services"
            aria-label="Connectors Configuration"
            role="button"
            tabindex="0"
            @click=${() => this.openSidePanel('connectorConfig')}
            @keydown=${(e: KeyboardEvent) => {
              if (e.key === 'Enter' || e.key === ' ') {
                e.preventDefault();
                this.openSidePanel('connectorConfig');
              }
            }}>
            <svg
              width="24"
              height="24"
              viewBox="0 0 24 24"
              fill="none"
              stroke="currentColor"
              stroke-width="2"
              stroke-linecap="round"
              stroke-linejoin="round"
              aria-hidden="true">
              <path d="M10 13a5 5 0 0 0 7.54.54l3-3a5 5 0 0 0-7.07-7.07l-1.72 1.72"></path>
              <path d="M14 11a5 5 0 0 0-7.54-.54l-3 3a5 5 0 0 0 7.07 7.07l1.72-1.72"></path>
            </svg>
          </div>
          <div
            class="menu-item group-productivity"
            title="Notes - Create and manage your notes"
            aria-label="Notes Manager"
            role="button"
            tabindex="0"
            @click=${() => this.openSidePanel('notes')}
            @keydown=${(e: KeyboardEvent) => {
              if (e.key === 'Enter' || e.key === ' ') {
                e.preventDefault();
                this.openSidePanel('notes');
              }
            }}>
            <svg
              width="24"
              height="24"
              viewBox="0 0 24 24"
              fill="none"
              stroke="currentColor"
              stroke-width="2"
              stroke-linecap="round"
              stroke-linejoin="round"
              aria-hidden="true">
              <path d="M14.5 2H6a2 2 0 0 0-2 2v16a2 2 0 0 0 2 2h12a2 2 0 0 0 2-2V7.5L14.5 2z"></path>
              <polyline points="14 2 14 8 20 8"></polyline>
              <line x1="16" y1="13" x2="8" y2="13"></line>
              <line x1="16" y1="17" x2="8" y2="17"></line>
              <polyline points="10 9 9 9 8 9"></polyline>
            </svg>
          </div>
          <div
            class="menu-item group-productivity"
            title="Tasks - Track and manage your tasks"
            aria-label="Tasks Manager"
            role="button"
            tabindex="0"
            @click=${() => this.openSidePanel('tasks')}
            @keydown=${(e: KeyboardEvent) => {
              if (e.key === 'Enter' || e.key === ' ') {
                e.preventDefault();
                this.openSidePanel('tasks');
              }
            }}>
            <svg
              width="24"
              height="24"
              viewBox="0 0 24 24"
              fill="none"
              stroke="currentColor"
              stroke-width="2"
              stroke-linecap="round"
              stroke-linejoin="round"
              aria-hidden="true">
              <path d="M9 11l3 3L22 4"></path>
              <path d="M21 12v7a2 2 0 0 1-2 2H5a2 2 0 0 1-2-2V5a2 2 0 0 1 2-2h11"></path>
            </svg>
          </div>
          <div
            class="menu-item group-productivity"
            title="Memory - View and manage conversation memory"
            aria-label="Memory Manager"
            role="button"
            tabindex="0"
            @click=${() => this.openSidePanel('memory')}
            @keydown=${(e: KeyboardEvent) => {
              if (e.key === 'Enter' || e.key === ' ') {
                e.preventDefault();
                this.openSidePanel('memory');
              }
            }}>
            <svg
              width="24"
              height="24"
              viewBox="0 0 24 24"
              fill="none"
              stroke="currentColor"
              stroke-width="2"
              stroke-linecap="round"
              stroke-linejoin="round"
              aria-hidden="true">
              <path d="M12 2a10 10 0 1 0 0 20 10 10 0 1 0 0-20z"></path>
              <path d="M9.09 9a3 3 0 0 1 5.83 1c0 2-3 3-3 3"></path>
              <line x1="12" y1="17" x2="12.01" y2="17"></line>
            </svg>
          </div>
          <div
            class="menu-item group-productivity"
            title="Routines - Create and manage automation routines"
            aria-label="Routines Manager"
            role="button"
            tabindex="0"
            @click=${() => this.openSidePanel('routines')}
            @keydown=${(e: KeyboardEvent) => {
              if (e.key === 'Enter' || e.key === ' ') {
                e.preventDefault();
                this.openSidePanel('routines');
              }
            }}>
            <svg
              width="24"
              height="24"
              viewBox="0 0 24 24"
              fill="none"
              stroke="currentColor"
              stroke-width="2"
              stroke-linecap="round"
              stroke-linejoin="round"
              aria-hidden="true">
              <circle cx="12" cy="12" r="3"></circle>
              <path d="M12 1v6m0 6v6M5.64 5.64l4.24 4.24m4.24 4.24l4.24 4.24M1 12h6m6 0h6M5.64 18.36l4.24-4.24m4.24-4.24l4.24-4.24"></path>
            </svg>
          </div>
          <div
            class="menu-item group-productivity"
            title="Plugins - Manage PersonI-generated UI components"
            aria-label="Plugin Manager"
            role="button"
            tabindex="0"
            @click=${() => this.openSidePanel('plugins')}
            @keydown=${(e: KeyboardEvent) => {
              if (e.key === 'Enter' || e.key === ' ') {
                e.preventDefault();
                this.openSidePanel('plugins');
              }
            }}>
            <svg
              width="24"
              height="24"
              viewBox="0 0 24 24"
              fill="none"
              stroke="currentColor"
              stroke-width="2"
              stroke-linecap="round"
              stroke-linejoin="round"
              aria-hidden="true">
              <rect x="3" y="3" width="18" height="18" rx="2"></rect>
              <path d="M7 7h10v10H7z"></path>
              <circle cx="12" cy="12" r="2"></circle>
            </svg>
          </div>
        </div>

        ${this.renderPersonisPanel()} 
        ${this.renderConnectorsPanel()}
        ${this.activeSidePanel === 'models' ? html`
          <models-panel 
            @close=${this.closeSidePanel}
            @stt-preferences-changed=${(e: CustomEvent) => {
              this.sttPreferences = e.detail;
              if (this.sttPreferences.enabled) {
                localWhisperService.loadModel(this.sttPreferences.modelSize).catch(err => {
                  console.error('Failed to load Whisper model:', err);
                });
              }
            }}
          ></models-panel>
        ` : ''}
        ${this.activeSidePanel === 'userProfile' ? html`
          <user-profile-panel
            @close=${this.closeSidePanel}
            @profile-saved=${(e: CustomEvent) => {
              this.userProfile = e.detail;
            }}
          ></user-profile-panel>
        ` : ''}
        ${this.activeSidePanel === 'notes' ? html`
          <notes-panel
            @close=${this.closeSidePanel}
          ></notes-panel>
        ` : ''}
        ${this.activeSidePanel === 'tasks' ? html`
          <tasks-panel
            @close=${this.closeSidePanel}
          ></tasks-panel>
        ` : ''}
        ${this.activeSidePanel === 'memory' ? html`
          <memory-panel
            @close=${this.closeSidePanel}
          ></memory-panel>
        ` : ''}
        ${this.activeSidePanel === 'routines' ? html`
          <div class="side-panel visible">
            <div class="panel-header">
              <span>Routines</span>
              <button @click=${this.closeSidePanel}>&times;</button>
            </div>
            <routines-panel></routines-panel>
          </div>
        ` : ''}
        ${this.activeSidePanel === 'plugins' ? html`
          <div class="side-panel visible">
            <div class="panel-header">
              <span>Plugins</span>
              <button @click=${this.closeSidePanel}>&times;</button>
            </div>
            <plugin-manager-panel></plugin-manager-panel>
          </div>
        ` : ''}

        <!-- Music Detection Indicator -->
        <div class="music-indicator ${this.isMusicDetected && this.musicDetectionEnabled ? 'visible' : ''}">
          <span class="music-indicator-icon">🎵</span>
          <span>Music Detected</span>
          ${this.musicBpm > 0 ? html`<span>${Math.round(this.musicBpm)} BPM</span>` : ''}
          <span>${Math.round(this.musicConfidence * 100)}%</span>
        </div>

        <!-- Song Identification Bubble -->
        <song-info-bubble
          .songInfo=${this.currentSongInfo}
          .lyricsInfo=${this.currentLyrics}
          .visible=${this.showSongBubble && this.songIdentificationEnabled}
          .showLyrics=${songIdentificationService.getConfig().fetchLyrics}
          .playbackTime=${this.musicStartTime > 0 ? (Date.now() - this.musicStartTime) / 1000 : 0}
          @close=${this.handleCloseSongBubble}
        ></song-info-bubble>

        <!-- RAG Memory Toggle -->
        <rag-toggle
          .enabled=${this.ragEnabled}
          .initialized=${this.ragInitialized}
          .lastRetrievedCount=${this.lastRetrievedMemories}
          @rag-toggle=${this.handleRAGToggle}
        ></rag-toggle>

        <!-- Camera Thumbnail Orbs -->
        <camera-thumbnail-orbs
          .feeds=${this.thumbnailFeeds}
          .visible=${this.showThumbnailOrbs}
          @orb-click=${(e: CustomEvent) => {
            console.log('[ThumbnailOrbs] Feed clicked:', e.detail.feed);
          }}
          @orb-expand=${(e: CustomEvent) => {
            console.log('[ThumbnailOrbs] Feed expand requested:', e.detail.feed);
          }}
        ></camera-thumbnail-orbs>

        <!-- Camera Controls -->
        <camera-controls
          .hasPermission=${this.cameraHasPermission}
          .isActive=${this.cameraEnabled}
          .showPreview=${this.cameraShowPreview}
          .error=${this.cameraError}
          @toggle-camera=${this.handleToggleCameraControl}
          @toggle-preview=${this.handleToggleCameraPreview}
          @switch-camera=${this.handleSwitchCamera}
        ></camera-controls>

        <!-- Camera Manager -->
        <camera-manager
          .enabled=${this.cameraEnabled}
          .showPreview=${this.cameraShowPreview}
          @permissions-granted=${this.handleCameraPermissions}
          @permissions-denied=${this.handleCameraPermissionsDenied}
        ></camera-manager>

        <!-- Object Detection Overlay -->
        <object-detection-overlay
          .enabled=${this.objectDetectionEnabled}
          @toggle-detection=${this.handleToggleObjectDetection}
        ></object-detection-overlay>

        <!-- File Upload -->
        <file-upload
          @file-uploaded=${this.handleFileUploaded}
        ></file-upload>

        <!-- Calendar View -->
        ${this.showCalendar ? html`
          <calendar-view
            @close-calendar=${() => this.showCalendar = false}
          ></calendar-view>
        ` : ''}

        <!-- Financial Dashboard -->
        <financial-dashboard
          .visible=${this.showFinancialDashboard}
          @close=${() => this.showFinancialDashboard = false}
        ></financial-dashboard>

        <!-- Financial Dashboard Toggle Button -->
        ${this.activePersoni?.name === 'BILLY' ? html`
          <button
            class="financial-dashboard-toggle"
            @click=${() => this.showFinancialDashboard = !this.showFinancialDashboard}
            title="Toggle Financial Dashboard"
          >
            💰
          </button>
        ` : ''}

        <div
          id="status"
          style="opacity: ${this.settingsButtonVisible ||
          this.error ||
          this.currentTranscript
            ? 1
            : 0}">
          ${this.error || this.currentTranscript || this.status}
        </div>
        <gdm-live-audio-visuals-3d
          .inputNode=${this.inputNode}
          .outputNode=${this.outputNode}
          .isSwitchingPersona=${this.isSwitchingPersona}
          .isListening=${this.isSpeaking}
          .isAiSpeaking=${this.isAiSpeaking}
          .visuals=${this.activePersoni?.visuals}
          .isMusicDetected=${this.isMusicDetected}
          .musicBpm=${this.musicBpm}
          .musicBeatDetected=${this.musicBeatDetected}
          .musicConfidence=${this.musicConfidence}
          .cameraVideoElement=${this.cameraManager?.getVideoElement()}></gdm-live-audio-visuals-3d>
      </div>
    `;
  }
}<|MERGE_RESOLUTION|>--- conflicted
+++ resolved
@@ -36,7 +36,6 @@
 import './components/static-noise-bg';
 import './components/camera-manager';
 import './components/camera-controls';
-import './components/camera-thumbnail-orbs';
 import './components/rag-toggle';
 import './components/file-upload';
 import './components/financial-dashboard';
@@ -94,7 +93,7 @@
 const DISMISSED_PATTERNS_KEY = 'dismissed-patterns';
 const AVAILABLE_VOICES = ['Zephyr', 'Kore', 'Puck', 'Charon', 'Fenrir'];
 const AVAILABLE_MODELS = ['gemini-2.5-flash', 'gemini-2.5-pro'];
-const AVAILABLE_SHAPES = ['Icosahedron', 'TorusKnot'];
+const AVAILABLE_SHAPES = ['Icosahedron', 'TorusKnot', 'Box'];
 const AVAILABLE_TEXTURES: TextureName[] = [
   'none',
   'lava',
@@ -222,10 +221,6 @@
   // Calendar state
   @state() showCalendar = false;
   
-  // Camera thumbnail orbs state
-  @state() thumbnailFeeds: any[] = [];
-  @state() showThumbnailOrbs = false;
-  
   // Dual PersonI advanced controls
   @state() dualModeActive = false;
   @state() dualModeType: DualMode = 'collaborative';
@@ -239,6 +234,7 @@
   private identificationTimeout: number | undefined;
 
   private settingsTimeout: number | undefined;
+  private idlePromptTimeout: number | undefined;
   private nirvanaGradientInterval: number | undefined;
   private idleSpeechManager = new IdleSpeechManager();
   
@@ -1098,6 +1094,7 @@
     window.removeEventListener('mousemove', this.handleUserActivity);
     window.removeEventListener('touchstart', this.handleUserActivity);
     if (this.settingsTimeout) clearTimeout(this.settingsTimeout);
+    if (this.idlePromptTimeout) clearTimeout(this.idlePromptTimeout);
     this.stopNirvanaGradientUpdates();
     
     // Cleanup music detector
@@ -1229,6 +1226,7 @@
       this.updateStatus('Current provider not configured - go to Settings → Models');
     } else {
       this.updateStatus('Idle');
+      this.resetIdlePromptTimer();
     }
 
     if (this.activePersoni?.name === 'NIRVANA') {
@@ -1552,6 +1550,7 @@
       this.recognition.onspeechstart = () => {
         this.isSpeaking = true;
         this.status = 'Listening (browser microphone)...';
+        clearTimeout(this.idlePromptTimeout);
         this.idleSpeechManager.pause();
       };
       
@@ -2291,6 +2290,7 @@
       return;
     }
 
+    clearTimeout(this.idlePromptTimeout);
     this.isSwitchingPersona = true;
     this.updateStatus(`Switching to ${personi.name}...`);
 
@@ -2337,6 +2337,7 @@
     this.isSwitchingPersona = false;
     this.checkProviderStatus();
     this.updateStatus(this.isMuted ? 'Muted' : 'Idle');
+    this.resetIdlePromptTimer();
 
     if (provider && !this.isMuted) {
       this.idleSpeechManager.start(this.activePersoni, provider, (text) => {
@@ -2699,6 +2700,7 @@
     } finally {
       if (!this.isAiSpeaking) {
         this.updateStatus('Idle');
+        this.resetIdlePromptTimer();
         
         if (this.activePersoni && !this.isMuted) {
           const provider = this.getProviderForPersoni(this.activePersoni);
@@ -3007,6 +3009,7 @@
   private async playAudio(base64Audio: string) {
     this.isAiSpeaking = true;
     this.updateStatus('Speaking...');
+    clearTimeout(this.idlePromptTimeout);
 
     this.nextStartTime = Math.max(
       this.nextStartTime,
@@ -3026,6 +3029,7 @@
       if (this.sources.size === 0) {
         this.isAiSpeaking = false;
         this.updateStatus(this.isMuted ? 'Muted' : 'Idle');
+        this.resetIdlePromptTimer();
       }
     });
 
@@ -3242,6 +3246,7 @@
     return new Promise((resolve) => {
       this.isAiSpeaking = true;
       this.updateStatus('Speaking (browser voice)...');
+      clearTimeout(this.idlePromptTimeout);
 
       const utterance = new SpeechSynthesisUtterance(text);
       
@@ -3286,6 +3291,7 @@
       utterance.onend = () => {
         this.isAiSpeaking = false;
         this.updateStatus(this.isMuted ? 'Muted' : 'Idle');
+        this.resetIdlePromptTimer();
         resolve();
       };
 
@@ -3293,6 +3299,7 @@
         console.error('Speech synthesis error:', event);
         this.isAiSpeaking = false;
         this.updateStatus(this.isMuted ? 'Muted' : 'Idle');
+        this.resetIdlePromptTimer();
         resolve();
       };
 
@@ -3581,6 +3588,7 @@
       // Only use VAD for blob-based STT (provider/Whisper)
       if (this.useBrowserStt) return;
       
+      clearTimeout(this.idlePromptTimeout);
       this.idleSpeechManager.pause();
       this.isSpeaking = true;
       this.status = 'Listening...';
@@ -3601,11 +3609,13 @@
           await this.processTranscript(transcript);
         } else {
           this.updateStatus('Idle');
+          this.resetIdlePromptTimer();
         }
       } else {
         this.updateStatus('No speech detected.');
         setTimeout(() => {
           this.updateStatus('Idle');
+          this.resetIdlePromptTimer();
         }, 2000);
       }
     });
@@ -3669,6 +3679,7 @@
       }
       this.vad.reset();
       this.isSpeaking = false;
+      clearTimeout(this.idlePromptTimeout);
       this.idleSpeechManager.stop();
       this.updateStatus('Muted');
     } else {
@@ -3677,6 +3688,7 @@
         this.startBrowserSttRecognition();
       }
       this.updateStatus('Idle');
+      this.resetIdlePromptTimer();
       
       if (this.activePersoni) {
         const provider = this.getProviderForPersoni(this.activePersoni);
@@ -3697,10 +3709,23 @@
     this.nextStartTime = 0;
     this.isAiSpeaking = false;
     this.updateStatus(this.isMuted ? 'Muted' : 'Idle');
-  }
-
-<<<<<<< HEAD
-=======
+    this.resetIdlePromptTimer();
+  }
+
+  // Idle Prompt Logic
+  private resetIdlePromptTimer() {
+    clearTimeout(this.idlePromptTimeout);
+
+    if (this.isMuted || this.isSpeaking || this.isAiSpeaking) {
+      return;
+    }
+
+    const randomDelay = 20000 + Math.random() * 10000; // 20-30 seconds
+    this.idlePromptTimeout = window.setTimeout(() => {
+      this.triggerIdlePrompt();
+    }, randomDelay);
+  }
+
   private async triggerIdlePrompt() {
     if (
       this.isMuted ||
@@ -3726,7 +3751,6 @@
       this.handleIdleSpeech(text);
     }, this.cameraManager?.captureFrame?.bind(this.cameraManager));
   }
->>>>>>> f65ce210
 
   private async handleIdleSpeech(text: string) {
     if (this.isSpeaking || this.isAiSpeaking || this.isMuted) {
@@ -3806,6 +3830,7 @@
     if (this.showOnboarding && this.providerStatus !== 'unconfigured') {
       this.showOnboarding = false;
       this.updateStatus('Idle');
+      this.resetIdlePromptTimer();
     }
   }
 
@@ -4841,18 +4866,6 @@
           @rag-toggle=${this.handleRAGToggle}
         ></rag-toggle>
 
-        <!-- Camera Thumbnail Orbs -->
-        <camera-thumbnail-orbs
-          .feeds=${this.thumbnailFeeds}
-          .visible=${this.showThumbnailOrbs}
-          @orb-click=${(e: CustomEvent) => {
-            console.log('[ThumbnailOrbs] Feed clicked:', e.detail.feed);
-          }}
-          @orb-expand=${(e: CustomEvent) => {
-            console.log('[ThumbnailOrbs] Feed expand requested:', e.detail.feed);
-          }}
-        ></camera-thumbnail-orbs>
-
         <!-- Camera Controls -->
         <camera-controls
           .hasPermission=${this.cameraHasPermission}
